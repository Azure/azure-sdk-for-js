/**
 * This is the main configuration file for Rush.
 * For full documentation, please see https://rushjs.io
 */{
  "$schema": "https://developer.microsoft.com/json-schemas/rush/v5/rush.schema.json",
  /**
   * (Required) This specifies the version of the Rush engine to be used in this repo.
   * Rush's "version selector" feature ensures that the globally installed tool will
   * behave like this release, regardless of which version is installed globally.
   *
   * The common/scripts/install-run-rush.js automation script also uses this version.
   *
   * NOTE: If you upgrade to a new major version of Rush, you should replace the "v5"
   * path segment in the "$schema" field for all your Rush config files.  This will ensure
   * correct error-underlining and tab-completion for editors such as VS Code.
   */
  "rushVersion": "5.55.1",
  /**
   * The next field selects which package manager should be installed and determines its version.
   * Rush installs its own local copy of the package manager to ensure that your build process
   * is fully isolated from whatever tools are present in the local environment.
   *
   * Specify one of: "pnpmVersion", "npmVersion", or "yarnVersion".  See the Rush documentation
   * for details about these alternatives.
   */
  "pnpmVersion": "6.19.1",
  // "npmVersion": "4.5.0",
  // "yarnVersion": "1.9.4",
  /**
   * Options that are only used when the PNPM package manager is selected
   */
  "pnpmOptions": {
    /**
     * If true, then Rush will add the "--strict-peer-dependencies" option when invoking PNPM.
     * This causes "rush install" to fail if there are unsatisfied peer dependencies, which is
     * an invalid state that can cause build failures or incompatible dependency versions.
     * (For historical reasons, JavaScript package managers generally do not treat this invalid
     * state as an error.)
     *
     * The default value is false to avoid legacy compatibility issues.
     * It is strongly recommended to set strictPeerDependencies=true.
     */
    "strictPeerDependencies": true,
    /**
     * Configures the strategy used to select versions during installation.
     *
     * This feature requires PNPM version 3.1 or newer.  It corresponds to the "--resolution-strategy" command-line
     * option for PNPM.  Possible values are "fast" and "fewer-dependencies".  PNPM's default is "fast", but this may
     * be incompatible with certain packages, for example the "@types" packages from DefinitelyTyped.  Rush's default
     * is "fewer-dependencies", which causes PNPM to avoid installing a newer version if an already installed version
     * can be reused; this is more similar to NPM's algorithm.
     */
    "resolutionStrategy": "fewer-dependencies"
  },
  /**
   * Older releases of the NodeJS engine may be missing features required by your system.
   * Other releases may have bugs.  In particular, the "latest" version will not be a
   * Long Term Support (LTS) version and is likely to have regressions.
   *
   * Specify a SemVer range to ensure developers use a NodeJS version that is appropriate
   * for your repo.
   */
  "nodeSupportedVersionRange": ">=8.0.0",
  /**
   * Odd-numbered major versions of Node.js are experimental.  Even-numbered releases
   * spend six months in a stabilization period before the first Long Term Support (LTS) version.
   * For example, 8.9.0 was the first LTS version of Node.js 8.  Pre-LTS versions are not recommended
   * for production usage because they frequently have bugs.  They may cause Rush itself
   * to malfunction.
   *
   * Rush normally prints a warning if it detects a pre-LTS Node.js version.  If you are testing
   * pre-LTS versions in preparation for supporting the first LTS version, you can use this setting
   * to disable Rush's warning.
   */
  "suppressNodeLtsWarning": true,
  /**
   * If you would like the version specifiers for your dependencies to be consistent, then
   * uncomment this line. This is effectively similar to running "rush check" before any
   * of the following commands:
   *
   *   rush install, rush update, rush link, rush version, rush publish
   *
   * In some cases you may want this turned on, but need to allow certain packages to use a different
   * version. In those cases, you will need to add an entry to the "allowedAlternativeVersions"
   * section of the common-versions.json.
   */
  // "ensureConsistentVersions": true,
  /**
   * Large monorepos can become intimidating for newcomers if project folder paths don't follow
   * a consistent and recognizable pattern.  When the system allows nested folder trees,
   * we've found that teams will often use subfolders to create islands that isolate
   * their work from others ("shipping the org").  This hinders collaboration and code sharing.
   *
   * The Rush developers recommend a "category folder" model, where buildable project folders
   * must always be exactly two levels below the repo root.  The parent folder acts as the category.
   * This provides a basic facility for grouping related projects (e.g. "apps", "libaries",
   * "tools", "prototypes") while still encouraging teams to organize their projects into
   * a unified taxonomy.  Limiting to 2 levels seems very restrictive at first, but if you have
   * 20 categories and 20 projects in each category, this scheme can easily accommodate hundreds
   * of projects.  In practice, you will find that the folder hierarchy needs to be rebalanced
   * occasionally, but if that's painful, it's a warning sign that your development style may
   * discourage refactoring.  Reorganizing the categories should be an enlightening discussion
   * that brings people together, and maybe also identifies poor coding practices (e.g. file
   * references that reach into other project's folders without using NodeJS module resolution).
   *
   * The defaults are projectFolderMinDepth=1 and projectFolderMaxDepth=2.
   *
   * To remove these restrictions, you could set projectFolderMinDepth=1
   * and set projectFolderMaxDepth to a large number.
   */
  "projectFolderMinDepth": 3,
  "projectFolderMaxDepth": 4,
  /**
   * This feature helps you to review and approve new packages before they are introduced
   * to your monorepo.  For example, you may be concerned about licensing, code quality,
   * performance, or simply accumulating too many libraries with overlapping functionality.
   * The approvals are tracked in two config files "browser-approved-packages.json"
   * and "nonbrowser-approved-packages.json".  See the Rush documentation for details.
   */
  // "approvedPackagesPolicy": {
  //   /**
  //    * The review categories allow you to say for example "This library is approved for usage
  //    * in prototypes, but not in production code."
  //    *
  //    * Each project can be associated with one review category, by assigning the "reviewCategory" field
  //    * in the "projects" section of rush.json.  The approval is then recorded in the files
  //    * "common/config/rush/browser-approved-packages.json" and "nonbrowser-approved-packages.json"
  //    * which are automatically generated during "rush update".
  //    *
  //    * Designate categories with whatever granularity is appropriate for your review process,
  //    * or you could just have a single category called "default".
  //    */
  //   "reviewCategories": [
  //     // Some example categories:
  //     "production", // projects that ship to production
  //     "tools",      // non-shipping projects that are part of the developer toolchain
  //     "prototypes"  // experiments that should mostly be ignored by the review process
  //   ],
  //
  //   /**
  //    * A list of NPM package scopes that will be excluded from review.
  //    * We recommend to exclude TypeScript typings (the "@types" scope), because
  //    * if the underlying package was already approved, this would imply that the typings
  //    * are also approved.
  //    */
  //   // "ignoredNpmScopes": [ "@types" ]
  // },
  /**
   * If you use Git as your version control system, this section has some additional
   * optional features you can use.
   */
  "gitPolicy": {
    /**
     * Work at a big company?  Tired of finding Git commits at work with unprofessional Git
     * emails such as "beer-lover@my-college.edu"?  Rush can validate people's Git email address
     * before they get started.
     *
     * Define a list of regular expressions describing allowable e-mail patterns for Git commits.
     * They are case-insensitive anchored JavaScript RegExps.  Example: ".*@example\.com"
     *
     * IMPORTANT: Because these are regular expressions encoded as JSON string literals,
     * RegExp escapes need two backspashes, and ordinary periods should be "\\.".
     */
    // "allowedEmailRegExps": [
    //   "[^@]+@users\\.noreply\\.github\\.com",
    //   "travis@example\\.org"
    // ],
    /**
     * When Rush reports that the address is malformed, the notice can include an example
     * of a recommended email.  Make sure it conforms to one of the allowedEmailRegExps
     * expressions.
     */
    // "sampleEmail": "mrexample@users.noreply.github.com",
    /**
     * The commit message to use when committing changes during 'rush publish'.
     *
     * For example, if you want to prevent these commits from triggering a CI build,
     * you might configure your system's trigger to look for a special string such as "[skip-ci]"
     * in the commit message, and then customize Rush's message to contain that string.
     */
    // "versionBumpCommitMessage": "Applying package updates. [skip-ci]"
  },
  "repository": {
    /**
     * The URL of this Git repository, used by "rush change" to determine the base branch for your PR.
     *
     * The "rush change" command needs to determine which files are affected by your PR diff.
     * If you merged or cherry-picked commits from the main branch into your PR branch, those commits
     * should be excluded from this diff (since they belong to some other PR).  In order to do that,
     * Rush needs to know where to find the base branch for your PR.  This information cannot be
     * determined from Git alone, since the "pull request" feature is not a Git concept.  Ideally
     * Rush would use a vendor-specific protocol to query the information from GitHub, Azure DevOps, etc.
     * But to keep things simple, "rush change" simply assumes that your PR is against the "main" branch
     * of the Git remote indicated by the respository.url setting in rush.json.  If you are working in
     * a GitHub "fork" of the real repo, this setting will be different from the repository URL of your
     * your PR branch, and in this situation "rush change" will also automatically invoke "git fetch"
     * to retrieve the latest activity for the remote main branch.
     */
    "url": "https://github.com/Azure/azure-sdk-for-js"
  },
  /**
   * Event hooks are customized script actions that Rush executes when specific events occur
   */
  "eventHooks": {
    /**
     * The list of shell commands to run before the Rush installation starts
     */
    "preRushInstall": [
      // "common/scripts/pre-rush-install.js"
    ],
    /**
     * The list of shell commands to run after the Rush installation finishes
     */
    "postRushInstall": [],
    /**
     * The list of shell commands to run before the Rush build command starts
     */
    "preRushBuild": [],
    /**
     * The list of shell commands to run after the Rush build command finishes
     */
    "postRushBuild": []
  },
  /**
   * Installation variants allow you to maintain a parallel set of configuration files that can be
   * used to build the entire monorepo with an alternate set of dependencies.  For example, suppose
   * you upgrade all your projects to use a new release of an important framework, but during a transition period
   * you intend to maintain compability with the old release.  In this situation, you probably want your
   * CI validation to build the entire repo twice: once with the old release, and once with the new release.
   *
   * Rush "installation variants" correspond to sets of config files located under this folder:
   *
   *   common/config/rush/variants/<variant_name>
   *
   * The variant folder can contain an alternate common-versions.json file.  Its "preferredVersions" field can be used
   * to select older versions of dependencies (within a loose SemVer range specified in your package.json files).
   * To install a variant, run "rush install --variant <variant_name>".
   *
   * For more details and instructions, see this article:  https://rushjs.io/pages/advanced/installation_variants/
   */
  "variants": [
    // {
    //   /**
    //    * The folder name for this variant.
    //    */
    //   "variantName": "old-sdk",
    //
    //   /**
    //    * An informative description
    //    */
    //   "description": "Build this repo using the previous release of the SDK"
    // }
  ],
  /**
   * Rush can collect anonymous telemetry about everyday developer activity such as
   * success/failure of installs, builds, and other operations.  You can use this to identify
   * problems with your toolchain or Rush itself.  THIS TELEMETRY IS NOT SHARED WITH MICROSOFT.
   * It is written into JSON files in the common/temp folder.  It's up to you to write scripts
   * that read these JSON files and do something with them.  These scripts are typically registered
   * in the "eventHooks" section.
   */
  // "telemetryEnabled": false,
  /**
   * Allows creation of hotfix changes. This feature is experimental so it is disabled by default.
   */
  // "hotfixChangeEnabled": false,
  /**
   * (Required) This is the inventory of projects to be managed by Rush.
   *
   * Rush does not automatically scan for projects using wildcards, for a few reasons:
   * 1. Depth-first scans are expensive, particularly when tools need to repeatedly collect the list.
   * 2. On a caching CI machine, scans can accidentally pick up files left behind from a previous build.
   * 3. It's useful to have a centralized inventory of all projects and their important metadata.
   */
  "projects": [
    // {
    //   /**
    //    * The NPM package name of the project (must match package.json)
    //    */
    //   "packageName": "my-app",
    //
    //   /**
    //    * The path to the project folder, relative to the rush.json config file.
    //    */
    //   "projectFolder": "apps/my-app",
    //
    //   /**
    //    * An optional category for usage in the "browser-approved-packages.json"
    //    * and "nonbrowser-approved-packages.json" files.  The value must be one of the
    //    * strings from the "reviewCategories" defined above.
    //    */
    //   "reviewCategory": "production",
    //
    //   /**
    //    * A list of local projects that appear as devDependencies for this project, but cannot be
    //    * locally linked because it would create a cyclic dependency; instead, the last published
    //    * version will be installed in the Common folder.
    //    */
    //   "cyclicDependencyProjects": [
    //     // "my-toolchain"
    //   ],
    //
    //   /**
    //    * If true, then this project will be ignored by the "rush check" command.
    //    * The default value is false.
    //    */
    //   // "skipRushCheck": false,
    //
    //   /**
    //    * A flag indicating that changes to this project will be published to npm, which affects
    //    * the Rush change and publish workflows. The default value is false.
    //    * NOTE: "versionPolicyName" and "shouldPublish" are alternatives; you cannot specify them both.
    //    */
    //   // "shouldPublish": false,
    //
    //   /**
    //    * An optional version policy associated with the project.  Version policies are defined
    //    * in "version-policies.json" file.  See the "rush publish" documentation for more info.
    //    * NOTE: "versionPolicyName" and "shouldPublish" are alternatives; you cannot specify them both.
    //    */
    //   // "versionPolicyName": ""
    // },
    //
    {
      "packageName": "@azure/abort-controller",
      "projectFolder": "sdk/core/abort-controller",
      "versionPolicyName": "core"
    },
    {
      "packageName": "@azure/app-configuration",
      "projectFolder": "sdk/appconfiguration/app-configuration",
      "versionPolicyName": "client"
    },
    {
      "packageName": "@azure-rest/agrifood-farming",
      "projectFolder": "sdk/agrifood/agrifood-farming-rest",
      "versionPolicyName": "client"
    },
    {
      "packageName": "@azure-rest/purview-account",
      "projectFolder": "sdk/purview/purview-account-rest",
      "versionPolicyName": "client"
    },
    {
      "packageName": "@azure-rest/purview-administration",
      "projectFolder": "sdk/purview/purview-administration-rest",
      "versionPolicyName": "client"
    },
    {
      "packageName": "@azure-rest/purview-catalog",
      "projectFolder": "sdk/purview/purview-catalog-rest",
      "versionPolicyName": "client"
    },
    {
      "packageName": "@azure-rest/purview-scanning",
      "projectFolder": "sdk/purview/purview-scanning-rest",
      "versionPolicyName": "client"
    },
    {
      "packageName": "@azure-rest/ai-document-translator",
      "projectFolder": "sdk/documenttranslator/ai-document-translator-rest",
      "versionPolicyName": "client"
    },
    {
      "packageName": "@azure-rest/confidential-ledger",
      "projectFolder": "sdk/confidentialledger/confidential-ledger-rest",
      "versionPolicyName": "client"
    },
    {
      "packageName": "@azure/ai-anomaly-detector",
      "projectFolder": "sdk/anomalydetector/ai-anomaly-detector",
      "versionPolicyName": "client"
    },
    {
      "packageName": "@azure/ai-form-recognizer",
      "projectFolder": "sdk/formrecognizer/ai-form-recognizer",
      "versionPolicyName": "client"
    },
    {
      "packageName": "@azure/ai-text-analytics",
      "projectFolder": "sdk/textanalytics/ai-text-analytics",
      "versionPolicyName": "client"
    },
    {
      "packageName": "@azure/ai-metrics-advisor",
      "projectFolder": "sdk/metricsadvisor/ai-metrics-advisor",
      "versionPolicyName": "client"
    },
    {
      "packageName": "@azure/search-documents",
      "projectFolder": "sdk/search/search-documents",
      "versionPolicyName": "client"
    },
    {
      "packageName": "@azure/attestation",
      "projectFolder": "sdk/attestation/attestation",
      "versionPolicyName": "client"
    },
    {
      "packageName": "@azure/quantum-jobs",
      "projectFolder": "sdk/quantum/quantum-jobs",
      "versionPolicyName": "client"
    },
    {
      "packageName": "@azure/communication-chat",
      "projectFolder": "sdk/communication/communication-chat",
      "versionPolicyName": "client"
    },
    {
      "packageName": "@azure/communication-common",
      "projectFolder": "sdk/communication/communication-common",
      "versionPolicyName": "client"
    },
    {
      "packageName": "@azure/communication-identity",
      "projectFolder": "sdk/communication/communication-identity",
      "versionPolicyName": "client"
    },
    {
      "packageName": "@azure/communication-network-traversal",
      "projectFolder": "sdk/communication/communication-network-traversal",
      "versionPolicyName": "client"
    },
    {
      "packageName": "@azure/communication-phone-numbers",
      "projectFolder": "sdk/communication/communication-phone-numbers",
      "versionPolicyName": "client"
    },
    {
      "packageName": "@azure-tools/communication-short-codes",
      "projectFolder": "sdk/communication/communication-short-codes",
      "versionPolicyName": "client"
    },
    {
      "packageName": "@azure/communication-sms",
      "projectFolder": "sdk/communication/communication-sms",
      "versionPolicyName": "client"
    },
    {
      "packageName": "@azure/container-registry",
      "projectFolder": "sdk/containerregistry/container-registry",
      "versionPolicyName": "client"
    },
    {
      "packageName": "@azure/core-amqp",
      "projectFolder": "sdk/core/core-amqp",
      "versionPolicyName": "core"
    },
    {
      "packageName": "@azure-rest/core-client-lro",
      "projectFolder": "sdk/core/core-client-lro-rest",
      "versionPolicyName": "core"
    },
    {
      "packageName": "@azure-rest/core-client",
      "projectFolder": "sdk/core/core-client-rest",
      "versionPolicyName": "core"
    },
    {
      "packageName": "@azure-rest/core-client-paging",
      "projectFolder": "sdk/core/core-client-paging-rest",
      "versionPolicyName": "core"
    },
    {
      "packageName": "@azure/core-asynciterator-polyfill",
      "projectFolder": "sdk/core/core-asynciterator-polyfill",
      "versionPolicyName": "core"
    },
    {
      "packageName": "@azure/core-auth",
      "projectFolder": "sdk/core/core-auth",
      "versionPolicyName": "core"
    },
    {
      "packageName": "@azure/core-client",
      "projectFolder": "sdk/core/core-client",
      "versionPolicyName": "core"
    },
    {
      "packageName": "@azure/core-crypto",
      "projectFolder": "sdk/core/core-crypto",
      "versionPolicyName": "core"
    },
    {
      "packageName": "@azure/core-http",
      "projectFolder": "sdk/core/core-http",
      "versionPolicyName": "core"
    },
    {
      "packageName": "@azure/core-rest-pipeline",
      "projectFolder": "sdk/core/core-rest-pipeline",
      "versionPolicyName": "core"
    },
    {
      "packageName": "@azure/core-lro",
      "projectFolder": "sdk/core/core-lro",
      "versionPolicyName": "core"
    },
    {
      "packageName": "@azure/core-paging",
      "projectFolder": "sdk/core/core-paging",
      "versionPolicyName": "core"
    },
    {
      "packageName": "@azure/core-tracing",
      "projectFolder": "sdk/core/core-tracing",
      "versionPolicyName": "core"
    },
    {
      "packageName": "@azure/core-util",
      "projectFolder": "sdk/core/core-util",
      "versionPolicyName": "core"
    },
    {
      "packageName": "@azure/core-xml",
      "projectFolder": "sdk/core/core-xml",
      "versionPolicyName": "core"
    },
    {
      "packageName": "@azure/cosmos",
      "projectFolder": "sdk/cosmosdb/cosmos",
      "versionPolicyName": "client"
    },
    {
      "packageName": "@azure/monitor-opentelemetry-exporter",
      "projectFolder": "sdk/monitor/monitor-opentelemetry-exporter",
      "versionPolicyName": "client"
    },
    {
      "packageName": "@azure/monitor-query",
      "projectFolder": "sdk/monitor/monitor-query",
      "versionPolicyName": "client"
    },
    {
      "packageName": "@azure/dev-tool",
      "projectFolder": "common/tools/dev-tool",
      "versionPolicyName": "utility"
    },
    {
      "packageName": "@azure/eventgrid",
      "projectFolder": "sdk/eventgrid/eventgrid",
      "versionPolicyName": "client"
    },
    {
      "packageName": "@azure/event-hubs",
      "projectFolder": "sdk/eventhub/event-hubs",
      "versionPolicyName": "client"
    },
    {
      "packageName": "@azure/eventhubs-checkpointstore-blob",
      "projectFolder": "sdk/eventhub/eventhubs-checkpointstore-blob",
      "versionPolicyName": "client"
    },
    {
      "packageName": "@azure/eventhubs-checkpointstore-table",
      "projectFolder": "sdk/eventhub/eventhubs-checkpointstore-table",
      "versionPolicyName": "client"
    },
    {
      "packageName": "@azure/event-processor-host",
      "projectFolder": "sdk/eventhub/event-processor-host",
      "versionPolicyName": "client"
    },
    {
      "packageName": "@azure/mock-hub",
      "projectFolder": "sdk/eventhub/mock-hub",
      "versionPolicyName": "utility"
    },
    {
      "packageName": "@azure/identity",
      "projectFolder": "sdk/identity/identity",
      "versionPolicyName": "client"
    },
    {
      "packageName": "@azure/identity-vscode",
      "projectFolder": "sdk/identity/identity-vscode",
      "versionPolicyName": "client"
    },
    {
      "packageName": "@azure/identity-cache-persistence",
      "projectFolder": "sdk/identity/identity-cache-persistence",
      "versionPolicyName": "client"
    },
    {
      "packageName": "@azure/keyvault-common",
      "projectFolder": "sdk/keyvault/keyvault-common",
      "versionPolicyName": "utility"
    },
    {
      "packageName": "@azure/keyvault-admin",
      "projectFolder": "sdk/keyvault/keyvault-admin",
      "versionPolicyName": "client"
    },
    {
      "packageName": "@azure/keyvault-certificates",
      "projectFolder": "sdk/keyvault/keyvault-certificates",
      "versionPolicyName": "client"
    },
    {
      "packageName": "@azure/keyvault-keys",
      "projectFolder": "sdk/keyvault/keyvault-keys",
      "versionPolicyName": "client"
    },
    {
      "packageName": "@azure/keyvault-secrets",
      "projectFolder": "sdk/keyvault/keyvault-secrets",
      "versionPolicyName": "client"
    },
    {
      "packageName": "@azure/logger",
      "projectFolder": "sdk/core/logger",
      "versionPolicyName": "core"
    },
    {
      "packageName": "@azure/schema-registry",
      "projectFolder": "sdk/schemaregistry/schema-registry",
      "versionPolicyName": "client"
    },
    {
      "packageName": "@azure/schema-registry-avro",
      "projectFolder": "sdk/schemaregistry/schema-registry-avro",
      "versionPolicyName": "client"
    },
    {
      "packageName": "@azure/service-bus",
      "projectFolder": "sdk/servicebus/service-bus",
      "versionPolicyName": "client"
    },
    {
      "packageName": "@azure/storage-internal-avro",
      "projectFolder": "sdk/storage/storage-internal-avro",
      "versionPolicyName": "utility"
    },
    {
      "packageName": "@azure/storage-blob",
      "projectFolder": "sdk/storage/storage-blob",
      "versionPolicyName": "client"
    },
    {
      "packageName": "@azure/storage-blob-changefeed",
      "projectFolder": "sdk/storage/storage-blob-changefeed",
      "versionPolicyName": "client"
    },
    {
      "packageName": "@azure/storage-file-share",
      "projectFolder": "sdk/storage/storage-file-share",
      "versionPolicyName": "client"
    },
    {
      "packageName": "@azure/storage-file-datalake",
      "projectFolder": "sdk/storage/storage-file-datalake",
      "versionPolicyName": "client"
    },
    {
      "packageName": "@azure/storage-queue",
      "projectFolder": "sdk/storage/storage-queue",
      "versionPolicyName": "client"
    },
    {
      "packageName": "@azure/synapse-access-control",
      "projectFolder": "sdk/synapse/synapse-access-control",
      "versionPolicyName": "client"
    },
    {
      "packageName": "@azure-rest/synapse-access-control",
      "projectFolder": "sdk/synapse/synapse-access-control-rest",
      "versionPolicyName": "client"
    },
    {
      "packageName": "@azure/synapse-artifacts",
      "projectFolder": "sdk/synapse/synapse-artifacts",
      "versionPolicyName": "client"
    },
    {
      "packageName": "@azure/synapse-managed-private-endpoints",
      "projectFolder": "sdk/synapse/synapse-managed-private-endpoints",
      "versionPolicyName": "client"
    },
    {
      "packageName": "@azure/synapse-monitoring",
      "projectFolder": "sdk/synapse/synapse-monitoring",
      "versionPolicyName": "client"
    },
    {
      "packageName": "@azure/synapse-spark",
      "projectFolder": "sdk/synapse/synapse-spark",
      "versionPolicyName": "client"
    },
    {
      "packageName": "@azure/data-tables",
      "projectFolder": "sdk/tables/data-tables",
      "versionPolicyName": "client"
    },
    {
      "packageName": "@azure-tests/perf-data-tables",
      "projectFolder": "sdk/tables/perf-tests/data-tables",
      "versionPolicyName": "test"
    },
    {
      "packageName": "@azure/template",
      "projectFolder": "sdk/template/template",
      "versionPolicyName": "client"
    },
    {
      "packageName": "@azure-tools/testing-recorder-new",
      "projectFolder": "sdk/test-utils/testing-recorder-new",
      "versionPolicyName": "test"
    },
    {
      "packageName": "@azure/eslint-plugin-azure-sdk",
      "projectFolder": "common/tools/eslint-plugin-azure-sdk",
      "versionPolicyName": "utility"
    },
    {
      "packageName": "@azure-tools/test-recorder",
      "projectFolder": "sdk/test-utils/recorder",
      "versionPolicyName": "utility"
    },
    {
      "packageName": "@azure-tools/test-recorder-new",
      "projectFolder": "sdk/test-utils/recorder-new",
      "versionPolicyName": "utility"
    },
    {
      "packageName": "@azure/test-utils-perf",
      "projectFolder": "sdk/test-utils/perf",
      "versionPolicyName": "utility"
    },
    {
      "packageName": "@azure/test-utils",
      "projectFolder": "sdk/test-utils/test-utils",
      "versionPolicyName": "utility"
    },
    {
      "packageName": "@azure/digital-twins-core",
      "projectFolder": "sdk/digitaltwins/digital-twins-core",
      "versionPolicyName": "client"
    },
    {
      "packageName": "@azure/video-analyzer-edge",
      "projectFolder": "sdk/videoanalyzer/video-analyzer-edge",
      "versionPolicyName": "client"
    },
    {
      "packageName": "@azure/iot-modelsrepository",
      "projectFolder": "sdk/iot/iot-modelsrepository",
      "versionPolicyName": "client"
    },
    {
      "packageName": "@azure-tests/perf-ai-form-recognizer",
      "projectFolder": "sdk/formrecognizer/perf-tests/ai-form-recognizer",
      "versionPolicyName": "test"
    },
    {
      "packageName": "@azure-tests/perf-eventgrid",
      "projectFolder": "sdk/eventgrid/perf-tests/eventgrid",
      "versionPolicyName": "test"
    },
    {
      "packageName": "@azure-tests/perf-ai-text-analytics",
      "projectFolder": "sdk/textanalytics/perf-tests/text-analytics",
      "versionPolicyName": "test"
    },
    {
      "packageName": "@azure-tests/perf-storage-blob",
      "projectFolder": "sdk/storage/perf-tests/storage-blob",
      "versionPolicyName": "test"
    },
    {
      "packageName": "@azure-tests/perf-storage-file-share",
      "projectFolder": "sdk/storage/perf-tests/storage-file-share",
      "versionPolicyName": "test"
    },
    {
      "packageName": "@azure-tests/perf-storage-file-datalake",
      "projectFolder": "sdk/storage/perf-tests/storage-file-datalake",
      "versionPolicyName": "test"
    },
    {
      "packageName": "@azure-tests/perf-keyvault-keys",
      "projectFolder": "sdk/keyvault/perf-tests/keyvault-keys",
      "versionPolicyName": "test"
    },
    {
      "packageName": "@azure-tests/perf-keyvault-certificates",
      "projectFolder": "sdk/keyvault/perf-tests/keyvault-certificates",
      "versionPolicyName": "test"
    },
    {
      "packageName": "@azure-tests/perf-keyvault-secrets",
      "projectFolder": "sdk/keyvault/perf-tests/keyvault-secrets",
      "versionPolicyName": "test"
    },
    {
      "packageName": "@azure-tests/perf-identity",
      "projectFolder": "sdk/identity/perf-tests/identity",
      "versionPolicyName": "test"
    },
    {
      "packageName": "@azure-tests/perf-service-bus",
      "projectFolder": "sdk/servicebus/perf-tests/service-bus",
      "versionPolicyName": "test"
    },
    {
      "packageName": "@azure-tests/perf-event-hubs",
      "projectFolder": "sdk/eventhub/perf-tests/event-hubs",
      "versionPolicyName": "test"
    },
    {
      "packageName": "@azure/mixed-reality-authentication",
      "projectFolder": "sdk/mixedreality/mixed-reality-authentication",
      "versionPolicyName": "client"
    },
    {
      "packageName": "@azure/iot-device-update",
      "projectFolder": "sdk/deviceupdate/iot-device-update",
      "versionPolicyName": "client"
    },
    {
      "packageName": "@azure/web-pubsub",
      "projectFolder": "sdk/web-pubsub/web-pubsub",
      "versionPolicyName": "client"
    },
    {
      "packageName": "@azure/web-pubsub-express",
      "projectFolder": "sdk/web-pubsub/web-pubsub-express",
      "versionPolicyName": "client"
    },
    {
      "packageName": "@azure-tests/perf-search-documents",
      "projectFolder": "sdk/search/perf-tests/search-documents",
      "versionPolicyName": "test"
    },
    {
      "packageName": "@azure-tests/perf-ai-metrics-advisor",
      "projectFolder": "sdk/metricsadvisor/perf-tests/ai-metrics-advisor",
      "versionPolicyName": "test"
    },
    {
      "packageName": "@azure-tests/perf-container-registry",
      "projectFolder": "sdk/containerregistry/perf-tests/container-registry",
      "versionPolicyName": "test"
    },
    {
      "packageName": "@azure-tests/perf-core-rest-pipeline",
      "projectFolder": "sdk/core/perf-tests/core-rest-pipeline",
      "versionPolicyName": "test"
    },
    {
      "packageName": "@azure-tests/perf-app-configuration",
      "projectFolder": "sdk/appconfiguration/perf-tests/app-configuration",
      "versionPolicyName": "test"
    },
    {
      "packageName": "@azure-tests/perf-monitor-query",
      "projectFolder": "sdk/monitor/perf-tests/monitor-query",
      "versionPolicyName": "test"
    },
    {
      "packageName": "@azure-tests/perf-template",
      "projectFolder": "sdk/template/perf-tests/template",
      "versionPolicyName": "test"
    },
    {
      "packageName": "@azure/mixed-reality-remote-rendering",
      "projectFolder": "sdk/remoterendering/mixed-reality-remote-rendering",
      "versionPolicyName": "client"
    },
    {
      "packageName": "@azure/arm-network",
      "projectFolder": "sdk/network/arm-network",
      "versionPolicyName": "management"
    },
    {
      "packageName": "@azure/arm-compute",
      "projectFolder": "sdk/compute/arm-compute",
      "versionPolicyName": "management"
    },
    {
      "packageName": "@azure/arm-storage",
      "projectFolder": "sdk/storage/arm-storage",
      "versionPolicyName": "management"
    },
    {
      "packageName": "@azure/arm-resources",
      "projectFolder": "sdk/resources/arm-resources",
      "versionPolicyName": "management"
    },
    {
      "packageName": "@azure/arm-links",
      "projectFolder": "sdk/links/arm-links",
      "versionPolicyName": "management"
    },
    {
      "packageName": "@azure/arm-policy",
      "projectFolder": "sdk/policy/arm-policy",
      "versionPolicyName": "management"
    },
    {
      "packageName": "@azure/arm-locks",
      "projectFolder": "sdk/locks/arm-locks",
      "versionPolicyName": "management"
    },
    {
      "packageName": "@azure/arm-features",
      "projectFolder": "sdk/features/arm-features",
      "versionPolicyName": "management"
    },
    {
      "packageName": "@azure/arm-managedapplications",
      "projectFolder": "sdk/managedapplications/arm-managedapplications",
      "versionPolicyName": "management"
    },
    {
      "packageName": "@azure/arm-webpubsub",
      "projectFolder": "sdk/web-pubsub/arm-webpubsub",
      "versionPolicyName": "management"
    },
    {
      "packageName": "@azure/arm-keyvault",
      "projectFolder": "sdk/keyvault/arm-keyvault",
      "versionPolicyName": "management"
    },
    {
      "packageName": "@azure/arm-sql",
      "projectFolder": "sdk/sql/arm-sql",
      "versionPolicyName": "management"
    },
    {
      "packageName": "@azure/arm-appservice",
      "projectFolder": "sdk/appservice/arm-appservice",
      "versionPolicyName": "management"
    },
    {
      "packageName": "@azure/arm-resources-subscriptions",
      "projectFolder": "sdk/resources-subscriptions/arm-resources-subscriptions",
      "versionPolicyName": "management"
    },
    {
      "packageName": "@azure/arm-templatespecs",
      "projectFolder": "sdk/templatespecs/arm-templatespecs",
      "versionPolicyName": "management"
    },
    {
      "packageName": "@azure/arm-authorization",
      "projectFolder": "sdk/authorization/arm-authorization",
      "versionPolicyName": "management"
    },
    {
      "packageName": "@azure/arm-eventhub",
      "projectFolder": "sdk/eventhub/arm-eventhub",
      "versionPolicyName": "management"
    },
    {
      "packageName": "@azure/arm-purview",
      "projectFolder": "sdk/purview/arm-purview",
      "versionPolicyName": "management"
    },
    {
      "packageName": "@azure/arm-servicebus",
      "projectFolder": "sdk/servicebus/arm-servicebus",
      "versionPolicyName": "management"
    },
    {
      "packageName": "@azure/arm-apimanagement",
      "projectFolder": "sdk/apimanagement/arm-apimanagement",
      "versionPolicyName": "management"
    },
    {
      "packageName": "@azure/arm-rediscache",
      "projectFolder": "sdk/redis/arm-rediscache",
      "versionPolicyName": "management"
    },
    {
      "packageName": "@azure/arm-eventgrid",
      "projectFolder": "sdk/eventgrid/arm-eventgrid",
      "versionPolicyName": "management"
    },
    {
      "packageName": "@azure/arm-quota",
      "projectFolder": "sdk/quota/arm-quota",
      "versionPolicyName": "management"
    },
    {
      "packageName": "@azure/arm-extendedlocation",
      "projectFolder": "sdk/extendedlocation/arm-extendedlocation",
      "versionPolicyName": "management"
    },
    {
      "packageName": "@azure/arm-security",
      "projectFolder": "sdk/security/arm-security",
      "versionPolicyName": "management"
    },
    {
      "packageName": "@azure/arm-operationalinsights",
      "projectFolder": "sdk/operationalinsights/arm-operationalinsights",
      "versionPolicyName": "management"
    },
    {
      "packageName": "@azure/arm-postgresql",
      "projectFolder": "sdk/postgresql/arm-postgresql",
      "versionPolicyName": "management"
    },
    {
      "packageName": "@azure/arm-containerregistry",
      "projectFolder": "sdk/containerregistry/arm-containerregistry",
      "versionPolicyName": "management"
    },
    {
      "packageName": "@azure/arm-logic",
      "projectFolder": "sdk/logic/arm-logic",
      "versionPolicyName": "management"
    },
    {
      "packageName": "@azure/arm-recoveryservices",
      "projectFolder": "sdk/recoveryservices/arm-recoveryservices",
      "versionPolicyName": "management"
    },
    {
      "packageName": "@azure/arm-appplatform",
      "projectFolder": "sdk/appplatform/arm-appplatform",
      "versionPolicyName": "management"
    },
    {
      "packageName": "@azure/arm-containerservice",
      "projectFolder": "sdk/containerservice/arm-containerservice",
      "versionPolicyName": "management"
    },
    {
      "packageName": "@azure/arm-operations",
      "projectFolder": "sdk/operationsmanagement/arm-operations",
      "versionPolicyName": "management"
    },
    {
      "packageName": "@azure/arm-mediaservices",
      "projectFolder": "sdk/mediaservices/arm-mediaservices",
      "versionPolicyName": "management"
    },
    {
      "packageName": "@azure/arm-databricks",
      "projectFolder": "sdk/databricks/arm-databricks",
      "versionPolicyName": "management"
    },
    {
      "packageName": "@azure/arm-videoanalyzer",
      "projectFolder": "sdk/videoanalyzer/arm-videoanalyzer",
      "versionPolicyName": "management"
    },
    {
      "packageName": "@azure/arm-notificationhubs",
      "projectFolder": "sdk/notificationhubs/arm-notificationhubs",
      "versionPolicyName": "management"
    },
    {
      "packageName": "@azure/arm-streamanalytics",
      "projectFolder": "sdk/streamanalytics/arm-streamanalytics",
      "versionPolicyName": "management"
    },
    {
      "packageName": "@azure/arm-servicefabric",
      "projectFolder": "sdk/servicefabric/arm-servicefabric",
      "versionPolicyName": "management"
    },
    {
      "packageName": "@azure/arm-mysql",
      "projectFolder": "sdk/mysql/arm-mysql",
      "versionPolicyName": "management"
    },
    {
      "packageName": "@azure/arm-desktopvirtualization",
      "projectFolder": "sdk/desktopvirtualization/arm-desktopvirtualization",
      "versionPolicyName": "management"
    },
    {
      "packageName": "@azure/arm-datafactory",
      "projectFolder": "sdk/datafactory/arm-datafactory",
      "versionPolicyName": "management"
    },
    {
      "packageName": "@azure/arm-cdn",
      "projectFolder": "sdk/cdn/arm-cdn",
      "versionPolicyName": "management"
    },
    {
      "packageName": "@azure/arm-cosmosdb",
      "projectFolder": "sdk/cosmosdb/arm-cosmosdb",
      "versionPolicyName": "management"
    },
    {
      "packageName": "@azure/arm-consumption",
      "projectFolder": "sdk/consumption/arm-consumption",
      "versionPolicyName": "management"
    },
    {
      "packageName": "@azure/arm-datalake-analytics",
      "projectFolder": "sdk/datalake-analytics/arm-datalake-analytics",
      "versionPolicyName": "management"
    },
    {
<<<<<<< HEAD
      "packageName": "@azure/arm-orbital",
      "projectFolder": "sdk/orbital/arm-orbital",
=======
      "packageName": "@azure/arm-batch",
      "projectFolder": "sdk/batch/arm-batch",
      "versionPolicyName": "management"
    },
    {
      "packageName": "@azure/arm-managementgroups",
      "projectFolder": "sdk/managementgroups/arm-managementgroups",
>>>>>>> dce6b503
      "versionPolicyName": "management"
    }
  ]
}<|MERGE_RESOLUTION|>--- conflicted
+++ resolved
@@ -1097,18 +1097,18 @@
       "versionPolicyName": "management"
     },
     {
-<<<<<<< HEAD
+      "packageName": "@azure/arm-batch",
+      "projectFolder": "sdk/batch/arm-batch",
+      "versionPolicyName": "management"
+    },
+    {
+      "packageName": "@azure/arm-managementgroups",
+      "projectFolder": "sdk/managementgroups/arm-managementgroups",
+      "versionPolicyName": "management"
+    },
+    {
       "packageName": "@azure/arm-orbital",
       "projectFolder": "sdk/orbital/arm-orbital",
-=======
-      "packageName": "@azure/arm-batch",
-      "projectFolder": "sdk/batch/arm-batch",
-      "versionPolicyName": "management"
-    },
-    {
-      "packageName": "@azure/arm-managementgroups",
-      "projectFolder": "sdk/managementgroups/arm-managementgroups",
->>>>>>> dce6b503
       "versionPolicyName": "management"
     }
   ]
