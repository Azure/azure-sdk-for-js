/**
 * This is the main configuration file for Rush.
 * For full documentation, please see https://rushjs.io
 */{
  "$schema": "https://developer.microsoft.com/json-schemas/rush/v5/rush.schema.json",
  /**
   * (Required) This specifies the version of the Rush engine to be used in this repo.
   * Rush's "version selector" feature ensures that the globally installed tool will
   * behave like this release, regardless of which version is installed globally.
   *
   * The common/scripts/install-run-rush.js automation script also uses this version.
   *
   * NOTE: If you upgrade to a new major version of Rush, you should replace the "v5"
   * path segment in the "$schema" field for all your Rush config files.  This will ensure
   * correct error-underlining and tab-completion for editors such as VS Code.
   */
  "rushVersion": "5.63.0",
  /**
   * The next field selects which package manager should be installed and determines its version.
   * Rush installs its own local copy of the package manager to ensure that your build process
   * is fully isolated from whatever tools are present in the local environment.
   *
   * Specify one of: "pnpmVersion", "npmVersion", or "yarnVersion".  See the Rush documentation
   * for details about these alternatives.
   */
  "pnpmVersion": "6.32.3",
  // "npmVersion": "4.5.0",
  // "yarnVersion": "1.9.4",
  /**
   * Options that are only used when the PNPM package manager is selected
   */
  "pnpmOptions": {
    /**
     * If true, then Rush will add the "--strict-peer-dependencies" option when invoking PNPM.
     * This causes "rush install" to fail if there are unsatisfied peer dependencies, which is
     * an invalid state that can cause build failures or incompatible dependency versions.
     * (For historical reasons, JavaScript package managers generally do not treat this invalid
     * state as an error.)
     *
     * The default value is false to avoid legacy compatibility issues.
     * It is strongly recommended to set strictPeerDependencies=true.
     */
    "strictPeerDependencies": true,
    /**
     * Configures the strategy used to select versions during installation.
     *
     * This feature requires PNPM version 3.1 or newer.  It corresponds to the "--resolution-strategy" command-line
     * option for PNPM.  Possible values are "fast" and "fewer-dependencies".  PNPM's default is "fast", but this may
     * be incompatible with certain packages, for example the "@types" packages from DefinitelyTyped.  Rush's default
     * is "fewer-dependencies", which causes PNPM to avoid installing a newer version if an already installed version
     * can be reused; this is more similar to NPM's algorithm.
     */
    "resolutionStrategy": "fewer-dependencies"
  },
  /**
   * Older releases of the NodeJS engine may be missing features required by your system.
   * Other releases may have bugs.  In particular, the "latest" version will not be a
   * Long Term Support (LTS) version and is likely to have regressions.
   *
   * Specify a SemVer range to ensure developers use a NodeJS version that is appropriate
   * for your repo.
   */
  "nodeSupportedVersionRange": ">=8.0.0",
  /**
   * Odd-numbered major versions of Node.js are experimental.  Even-numbered releases
   * spend six months in a stabilization period before the first Long Term Support (LTS) version.
   * For example, 8.9.0 was the first LTS version of Node.js 8.  Pre-LTS versions are not recommended
   * for production usage because they frequently have bugs.  They may cause Rush itself
   * to malfunction.
   *
   * Rush normally prints a warning if it detects a pre-LTS Node.js version.  If you are testing
   * pre-LTS versions in preparation for supporting the first LTS version, you can use this setting
   * to disable Rush's warning.
   */
  "suppressNodeLtsWarning": true,
  /**
   * If you would like the version specifiers for your dependencies to be consistent, then
   * uncomment this line. This is effectively similar to running "rush check" before any
   * of the following commands:
   *
   *   rush install, rush update, rush link, rush version, rush publish
   *
   * In some cases you may want this turned on, but need to allow certain packages to use a different
   * version. In those cases, you will need to add an entry to the "allowedAlternativeVersions"
   * section of the common-versions.json.
   */
  // "ensureConsistentVersions": true,
  /**
   * Large monorepos can become intimidating for newcomers if project folder paths don't follow
   * a consistent and recognizable pattern.  When the system allows nested folder trees,
   * we've found that teams will often use subfolders to create islands that isolate
   * their work from others ("shipping the org").  This hinders collaboration and code sharing.
   *
   * The Rush developers recommend a "category folder" model, where buildable project folders
   * must always be exactly two levels below the repo root.  The parent folder acts as the category.
   * This provides a basic facility for grouping related projects (e.g. "apps", "libaries",
   * "tools", "prototypes") while still encouraging teams to organize their projects into
   * a unified taxonomy.  Limiting to 2 levels seems very restrictive at first, but if you have
   * 20 categories and 20 projects in each category, this scheme can easily accommodate hundreds
   * of projects.  In practice, you will find that the folder hierarchy needs to be rebalanced
   * occasionally, but if that's painful, it's a warning sign that your development style may
   * discourage refactoring.  Reorganizing the categories should be an enlightening discussion
   * that brings people together, and maybe also identifies poor coding practices (e.g. file
   * references that reach into other project's folders without using NodeJS module resolution).
   *
   * The defaults are projectFolderMinDepth=1 and projectFolderMaxDepth=2.
   *
   * To remove these restrictions, you could set projectFolderMinDepth=1
   * and set projectFolderMaxDepth to a large number.
   */
  "projectFolderMinDepth": 3,
  "projectFolderMaxDepth": 4,
  /**
   * This feature helps you to review and approve new packages before they are introduced
   * to your monorepo.  For example, you may be concerned about licensing, code quality,
   * performance, or simply accumulating too many libraries with overlapping functionality.
   * The approvals are tracked in two config files "browser-approved-packages.json"
   * and "nonbrowser-approved-packages.json".  See the Rush documentation for details.
   */
  // "approvedPackagesPolicy": {
  //   /**
  //    * The review categories allow you to say for example "This library is approved for usage
  //    * in prototypes, but not in production code."
  //    *
  //    * Each project can be associated with one review category, by assigning the "reviewCategory" field
  //    * in the "projects" section of rush.json.  The approval is then recorded in the files
  //    * "common/config/rush/browser-approved-packages.json" and "nonbrowser-approved-packages.json"
  //    * which are automatically generated during "rush update".
  //    *
  //    * Designate categories with whatever granularity is appropriate for your review process,
  //    * or you could just have a single category called "default".
  //    */
  //   "reviewCategories": [
  //     // Some example categories:
  //     "production", // projects that ship to production
  //     "tools",      // non-shipping projects that are part of the developer toolchain
  //     "prototypes"  // experiments that should mostly be ignored by the review process
  //   ],
  //
  //   /**
  //    * A list of NPM package scopes that will be excluded from review.
  //    * We recommend to exclude TypeScript typings (the "@types" scope), because
  //    * if the underlying package was already approved, this would imply that the typings
  //    * are also approved.
  //    */
  //   // "ignoredNpmScopes": [ "@types" ]
  // },
  /**
   * If you use Git as your version control system, this section has some additional
   * optional features you can use.
   */
  "gitPolicy": {
    /**
     * Work at a big company?  Tired of finding Git commits at work with unprofessional Git
     * emails such as "beer-lover@my-college.edu"?  Rush can validate people's Git email address
     * before they get started.
     *
     * Define a list of regular expressions describing allowable e-mail patterns for Git commits.
     * They are case-insensitive anchored JavaScript RegExps.  Example: ".*@example\.com"
     *
     * IMPORTANT: Because these are regular expressions encoded as JSON string literals,
     * RegExp escapes need two backspashes, and ordinary periods should be "\\.".
     */
    // "allowedEmailRegExps": [
    //   "[^@]+@users\\.noreply\\.github\\.com",
    //   "travis@example\\.org"
    // ],
    /**
     * When Rush reports that the address is malformed, the notice can include an example
     * of a recommended email.  Make sure it conforms to one of the allowedEmailRegExps
     * expressions.
     */
    // "sampleEmail": "mrexample@users.noreply.github.com",
    /**
     * The commit message to use when committing changes during 'rush publish'.
     *
     * For example, if you want to prevent these commits from triggering a CI build,
     * you might configure your system's trigger to look for a special string such as "[skip-ci]"
     * in the commit message, and then customize Rush's message to contain that string.
     */
    // "versionBumpCommitMessage": "Applying package updates. [skip-ci]"
  },
  "repository": {
    /**
     * The URL of this Git repository, used by "rush change" to determine the base branch for your PR.
     *
     * The "rush change" command needs to determine which files are affected by your PR diff.
     * If you merged or cherry-picked commits from the main branch into your PR branch, those commits
     * should be excluded from this diff (since they belong to some other PR).  In order to do that,
     * Rush needs to know where to find the base branch for your PR.  This information cannot be
     * determined from Git alone, since the "pull request" feature is not a Git concept.  Ideally
     * Rush would use a vendor-specific protocol to query the information from GitHub, Azure DevOps, etc.
     * But to keep things simple, "rush change" simply assumes that your PR is against the "main" branch
     * of the Git remote indicated by the respository.url setting in rush.json.  If you are working in
     * a GitHub "fork" of the real repo, this setting will be different from the repository URL of your
     * your PR branch, and in this situation "rush change" will also automatically invoke "git fetch"
     * to retrieve the latest activity for the remote main branch.
     */
    "url": "https://github.com/Azure/azure-sdk-for-js"
  },
  /**
   * Event hooks are customized script actions that Rush executes when specific events occur
   */
  "eventHooks": {
    /**
     * The list of shell commands to run before the Rush installation starts
     */
    "preRushInstall": [
      // "common/scripts/pre-rush-install.js"
    ],
    /**
     * The list of shell commands to run after the Rush installation finishes
     */
    "postRushInstall": [],
    /**
     * The list of shell commands to run before the Rush build command starts
     */
    "preRushBuild": [],
    /**
     * The list of shell commands to run after the Rush build command finishes
     */
    "postRushBuild": []
  },
  /**
   * Installation variants allow you to maintain a parallel set of configuration files that can be
   * used to build the entire monorepo with an alternate set of dependencies.  For example, suppose
   * you upgrade all your projects to use a new release of an important framework, but during a transition period
   * you intend to maintain compability with the old release.  In this situation, you probably want your
   * CI validation to build the entire repo twice: once with the old release, and once with the new release.
   *
   * Rush "installation variants" correspond to sets of config files located under this folder:
   *
   *   common/config/rush/variants/<variant_name>
   *
   * The variant folder can contain an alternate common-versions.json file.  Its "preferredVersions" field can be used
   * to select older versions of dependencies (within a loose SemVer range specified in your package.json files).
   * To install a variant, run "rush install --variant <variant_name>".
   *
   * For more details and instructions, see this article:  https://rushjs.io/pages/advanced/installation_variants/
   */
  "variants": [
    // {
    //   /**
    //    * The folder name for this variant.
    //    */
    //   "variantName": "old-sdk",
    //
    //   /**
    //    * An informative description
    //    */
    //   "description": "Build this repo using the previous release of the SDK"
    // }
  ],
  /**
   * Rush can collect anonymous telemetry about everyday developer activity such as
   * success/failure of installs, builds, and other operations.  You can use this to identify
   * problems with your toolchain or Rush itself.  THIS TELEMETRY IS NOT SHARED WITH MICROSOFT.
   * It is written into JSON files in the common/temp folder.  It's up to you to write scripts
   * that read these JSON files and do something with them.  These scripts are typically registered
   * in the "eventHooks" section.
   */
  // "telemetryEnabled": false,
  /**
   * Allows creation of hotfix changes. This feature is experimental so it is disabled by default.
   */
  // "hotfixChangeEnabled": false,
  /**
   * (Required) This is the inventory of projects to be managed by Rush.
   *
   * Rush does not automatically scan for projects using wildcards, for a few reasons:
   * 1. Depth-first scans are expensive, particularly when tools need to repeatedly collect the list.
   * 2. On a caching CI machine, scans can accidentally pick up files left behind from a previous build.
   * 3. It's useful to have a centralized inventory of all projects and their important metadata.
   */
  "projects": [
    // {
    //   /**
    //    * The NPM package name of the project (must match package.json)
    //    */
    //   "packageName": "my-app",
    //
    //   /**
    //    * The path to the project folder, relative to the rush.json config file.
    //    */
    //   "projectFolder": "apps/my-app",
    //
    //   /**
    //    * An optional category for usage in the "browser-approved-packages.json"
    //    * and "nonbrowser-approved-packages.json" files.  The value must be one of the
    //    * strings from the "reviewCategories" defined above.
    //    */
    //   "reviewCategory": "production",
    //
    //   /**
    //    * A list of local projects that appear as devDependencies for this project, but cannot be
    //    * locally linked because it would create a cyclic dependency; instead, the last published
    //    * version will be installed in the Common folder.
    //    */
    //   "cyclicDependencyProjects": [
    //     // "my-toolchain"
    //   ],
    //
    //   /**
    //    * If true, then this project will be ignored by the "rush check" command.
    //    * The default value is false.
    //    */
    //   // "skipRushCheck": false,
    //
    //   /**
    //    * A flag indicating that changes to this project will be published to npm, which affects
    //    * the Rush change and publish workflows. The default value is false.
    //    * NOTE: "versionPolicyName" and "shouldPublish" are alternatives; you cannot specify them both.
    //    */
    //   // "shouldPublish": false,
    //
    //   /**
    //    * An optional version policy associated with the project.  Version policies are defined
    //    * in "version-policies.json" file.  See the "rush publish" documentation for more info.
    //    * NOTE: "versionPolicyName" and "shouldPublish" are alternatives; you cannot specify them both.
    //    */
    //   // "versionPolicyName": ""
    // },
    //
    {
      "packageName": "@azure/abort-controller",
      "projectFolder": "sdk/core/abort-controller",
      "versionPolicyName": "core"
    },
    {
      "packageName": "@azure/app-configuration",
      "projectFolder": "sdk/appconfiguration/app-configuration",
      "versionPolicyName": "client"
    },
    {
      "packageName": "@azure-rest/agrifood-farming",
      "projectFolder": "sdk/agrifood/agrifood-farming-rest",
      "versionPolicyName": "client"
    },
    {
      "packageName": "@azure-rest/purview-administration",
      "projectFolder": "sdk/purview/purview-administration-rest",
      "versionPolicyName": "client"
    },
    {
      "packageName": "@azure-rest/purview-catalog",
      "projectFolder": "sdk/purview/purview-catalog-rest",
      "versionPolicyName": "client"
    },
    {
      "packageName": "@azure-rest/purview-scanning",
      "projectFolder": "sdk/purview/purview-scanning-rest",
      "versionPolicyName": "client"
    },
    {
      "packageName": "@azure-rest/ai-document-translator",
      "projectFolder": "sdk/documenttranslator/ai-document-translator-rest",
      "versionPolicyName": "client"
    },
    {
      "packageName": "@azure-rest/confidential-ledger",
      "projectFolder": "sdk/confidentialledger/confidential-ledger-rest",
      "versionPolicyName": "client"
    },
    {
      "packageName": "@azure/ai-anomaly-detector",
      "projectFolder": "sdk/anomalydetector/ai-anomaly-detector",
      "versionPolicyName": "client"
    },
    {
      "packageName": "@azure-rest/ai-anomaly-detector",
      "projectFolder": "sdk/anomalydetector/ai-anomaly-detector-rest",
      "versionPolicyName": "client"
    },
    {
      "packageName": "@azure/ai-form-recognizer",
      "projectFolder": "sdk/formrecognizer/ai-form-recognizer",
      "versionPolicyName": "client"
    },
    {
      "packageName": "@azure/ai-language-conversations",
      "projectFolder": "sdk/cognitivelanguage/ai-language-conversations",
      "versionPolicyName": "client"
    },
    {
      "packageName": "@azure/ai-text-analytics",
      "projectFolder": "sdk/textanalytics/ai-text-analytics",
      "versionPolicyName": "client"
    },
    {
      "packageName": "@azure/ai-language-text",
      "projectFolder": "sdk/cognitivelanguage/ai-language-text",
      "versionPolicyName": "client"
    },
    {
      "packageName": "@azure/ai-metrics-advisor",
      "projectFolder": "sdk/metricsadvisor/ai-metrics-advisor",
      "versionPolicyName": "client"
    },
    {
      "packageName": "@azure-rest/ai-personalizer",
      "projectFolder": "sdk/personalizer/ai-personalizer-rest",
      "versionPolicyName": "client"
    },
    {
      "packageName": "@azure/search-documents",
      "projectFolder": "sdk/search/search-documents",
      "versionPolicyName": "client"
    },
    {
      "packageName": "@azure/attestation",
      "projectFolder": "sdk/attestation/attestation",
      "versionPolicyName": "client"
    },
    {
      "packageName": "@azure/quantum-jobs",
      "projectFolder": "sdk/quantum/quantum-jobs",
      "versionPolicyName": "client"
    },
    {
      "packageName": "@azure/communication-chat",
      "projectFolder": "sdk/communication/communication-chat",
      "versionPolicyName": "client"
    },
    {
      "packageName": "@azure/communication-common",
      "projectFolder": "sdk/communication/communication-common",
      "versionPolicyName": "client"
    },
    {
      "packageName": "@azure/communication-email",
      "projectFolder": "sdk/communication/communication-email",
      "versionPolicyName": "client"
    },
    {
      "packageName": "@azure/communication-identity",
      "projectFolder": "sdk/communication/communication-identity",
      "versionPolicyName": "client"
    },
    {
      "packageName": "@azure/communication-network-traversal",
      "projectFolder": "sdk/communication/communication-network-traversal",
      "versionPolicyName": "client"
    },
    {
      "packageName": "@azure/communication-phone-numbers",
      "projectFolder": "sdk/communication/communication-phone-numbers",
      "versionPolicyName": "client"
    },
    {
      "packageName": "@azure-tools/communication-short-codes",
      "projectFolder": "sdk/communication/communication-short-codes",
      "versionPolicyName": "client"
    },
    {
      "packageName": "@azure-tools/communication-alpha-ids",
      "projectFolder": "sdk/communication/communication-alpha-ids",
      "versionPolicyName": "client"
    },
    {
      "packageName": "@azure/communication-sms",
      "projectFolder": "sdk/communication/communication-sms",
      "versionPolicyName": "client"
    },
    {
      "packageName": "@azure/communication-job-router",
      "projectFolder": "sdk/communication/communication-job-router",
      "versionPolicyName": "client"
    },
    {
      "packageName": "@azure/container-registry",
      "projectFolder": "sdk/containerregistry/container-registry",
      "versionPolicyName": "client"
    },
    {
      "packageName": "@azure/core-amqp",
      "projectFolder": "sdk/core/core-amqp",
      "versionPolicyName": "core"
    },
    {
      "packageName": "@azure-rest/core-client",
      "projectFolder": "sdk/core/core-client-rest",
      "versionPolicyName": "core"
    },
    {
      "packageName": "@azure/core-auth",
      "projectFolder": "sdk/core/core-auth",
      "versionPolicyName": "core"
    },
    {
      "packageName": "@azure/core-client",
      "projectFolder": "sdk/core/core-client",
      "versionPolicyName": "core"
    },
    {
      "packageName": "@azure/core-http",
      "projectFolder": "sdk/core/core-http",
      "versionPolicyName": "core"
    },
    {
      "packageName": "@azure/core-rest-pipeline",
      "projectFolder": "sdk/core/core-rest-pipeline",
      "versionPolicyName": "core"
    },
    {
      "packageName": "@azure/core-lro",
      "projectFolder": "sdk/core/core-lro",
      "versionPolicyName": "core"
    },
    {
      "packageName": "@azure/core-paging",
      "projectFolder": "sdk/core/core-paging",
      "versionPolicyName": "core"
    },
    {
      "packageName": "@azure/core-tracing",
      "projectFolder": "sdk/core/core-tracing",
      "versionPolicyName": "core"
    },
    {
      "packageName": "@azure/core-util",
      "projectFolder": "sdk/core/core-util",
      "versionPolicyName": "core"
    },
    {
      "packageName": "@azure/core-xml",
      "projectFolder": "sdk/core/core-xml",
      "versionPolicyName": "core"
    },
    {
      "packageName": "@azure/cosmos",
      "projectFolder": "sdk/cosmosdb/cosmos",
      "versionPolicyName": "client"
    },
    {
      "packageName": "@azure/monitor-opentelemetry-exporter",
      "projectFolder": "sdk/monitor/monitor-opentelemetry-exporter",
      "versionPolicyName": "client"
    },
    {
      "packageName": "@azure/monitor-query",
      "projectFolder": "sdk/monitor/monitor-query",
      "versionPolicyName": "client"
    },
    {
      "packageName": "@azure/monitor-ingestion",
      "projectFolder": "sdk/monitor/monitor-ingestion",
      "versionPolicyName": "client"
    },
    {
      "packageName": "@azure/dev-tool",
      "projectFolder": "common/tools/dev-tool",
      "versionPolicyName": "utility"
    },
    {
      "packageName": "@azure/eventgrid",
      "projectFolder": "sdk/eventgrid/eventgrid",
      "versionPolicyName": "client"
    },
    {
      "packageName": "@azure/event-hubs",
      "projectFolder": "sdk/eventhub/event-hubs",
      "versionPolicyName": "client"
    },
    {
      "packageName": "@azure/eventhubs-checkpointstore-blob",
      "projectFolder": "sdk/eventhub/eventhubs-checkpointstore-blob",
      "versionPolicyName": "client"
    },
    {
      "packageName": "@azure/eventhubs-checkpointstore-table",
      "projectFolder": "sdk/eventhub/eventhubs-checkpointstore-table",
      "versionPolicyName": "client"
    },
    {
      "packageName": "@azure/mock-hub",
      "projectFolder": "sdk/eventhub/mock-hub",
      "versionPolicyName": "utility"
    },
    {
      "packageName": "@azure/identity",
      "projectFolder": "sdk/identity/identity",
      "versionPolicyName": "client"
    },
    {
      "packageName": "@azure/identity-vscode",
      "projectFolder": "sdk/identity/identity-vscode",
      "versionPolicyName": "client"
    },
    {
      "packageName": "@azure/identity-cache-persistence",
      "projectFolder": "sdk/identity/identity-cache-persistence",
      "versionPolicyName": "client"
    },
    {
      "packageName": "@azure/keyvault-common",
      "projectFolder": "sdk/keyvault/keyvault-common",
      "versionPolicyName": "client"
    },
    {
      "packageName": "@azure/keyvault-admin",
      "projectFolder": "sdk/keyvault/keyvault-admin",
      "versionPolicyName": "client"
    },
    {
      "packageName": "@azure/keyvault-certificates",
      "projectFolder": "sdk/keyvault/keyvault-certificates",
      "versionPolicyName": "client"
    },
    {
      "packageName": "@azure/keyvault-keys",
      "projectFolder": "sdk/keyvault/keyvault-keys",
      "versionPolicyName": "client"
    },
    {
      "packageName": "@azure/keyvault-secrets",
      "projectFolder": "sdk/keyvault/keyvault-secrets",
      "versionPolicyName": "client"
    },
    {
      "packageName": "@azure/logger",
      "projectFolder": "sdk/core/logger",
      "versionPolicyName": "core"
    },
    {
      "packageName": "@azure/maps-common",
      "projectFolder": "sdk/maps/maps-common",
      "versionPolicyName": "client"
    },
    {
      "packageName": "@azure/maps-search",
      "projectFolder": "sdk/maps/maps-search",
      "versionPolicyName": "client"
    },
    {
      "packageName": "@azure-rest/maps-route",
      "projectFolder": "sdk/maps/maps-route-rest",
      "versionPolicyName": "client"
    },
    {
      "packageName": "@azure/notification-hubs",
      "projectFolder": "sdk/notificationhubs/notification-hubs",
      "versionPolicyName": "client"
    },
    {
      "packageName": "@azure/opentelemetry-instrumentation-azure-sdk",
      "projectFolder": "sdk/instrumentation/opentelemetry-instrumentation-azure-sdk",
      "versionPolicyName": "client"
    },
    {
      "packageName": "@azure/schema-registry",
      "projectFolder": "sdk/schemaregistry/schema-registry",
      "versionPolicyName": "client"
    },
    {
      "packageName": "@azure/schema-registry-avro",
      "projectFolder": "sdk/schemaregistry/schema-registry-avro",
      "versionPolicyName": "client"
    },
    {
      "packageName": "@azure/service-bus",
      "projectFolder": "sdk/servicebus/service-bus",
      "versionPolicyName": "client"
    },
    {
      "packageName": "@azure/storage-internal-avro",
      "projectFolder": "sdk/storage/storage-internal-avro",
      "versionPolicyName": "utility"
    },
    {
      "packageName": "@azure/storage-blob",
      "projectFolder": "sdk/storage/storage-blob",
      "versionPolicyName": "client"
    },
    {
      "packageName": "@azure/storage-blob-changefeed",
      "projectFolder": "sdk/storage/storage-blob-changefeed",
      "versionPolicyName": "client"
    },
    {
      "packageName": "@azure/storage-file-share",
      "projectFolder": "sdk/storage/storage-file-share",
      "versionPolicyName": "client"
    },
    {
      "packageName": "@azure/storage-file-datalake",
      "projectFolder": "sdk/storage/storage-file-datalake",
      "versionPolicyName": "client"
    },
    {
      "packageName": "@azure/storage-queue",
      "projectFolder": "sdk/storage/storage-queue",
      "versionPolicyName": "client"
    },
    {
      "packageName": "@azure/synapse-access-control",
      "projectFolder": "sdk/synapse/synapse-access-control",
      "versionPolicyName": "client"
    },
    {
      "packageName": "@azure-rest/synapse-access-control",
      "projectFolder": "sdk/synapse/synapse-access-control-rest",
      "versionPolicyName": "client"
    },
    {
      "packageName": "@azure-rest/iot-device-update",
      "projectFolder": "sdk/deviceupdate/iot-device-update-rest",
      "versionPolicyName": "client"
    },
    {
      "packageName": "@azure/synapse-artifacts",
      "projectFolder": "sdk/synapse/synapse-artifacts",
      "versionPolicyName": "client"
    },
    {
      "packageName": "@azure/synapse-managed-private-endpoints",
      "projectFolder": "sdk/synapse/synapse-managed-private-endpoints",
      "versionPolicyName": "client"
    },
    {
      "packageName": "@azure/synapse-monitoring",
      "projectFolder": "sdk/synapse/synapse-monitoring",
      "versionPolicyName": "client"
    },
    {
      "packageName": "@azure/synapse-spark",
      "projectFolder": "sdk/synapse/synapse-spark",
      "versionPolicyName": "client"
    },
    {
      "packageName": "@azure/data-tables",
      "projectFolder": "sdk/tables/data-tables",
      "versionPolicyName": "client"
    },
    {
      "packageName": "@azure-tests/perf-data-tables",
      "projectFolder": "sdk/tables/perf-tests/data-tables",
      "versionPolicyName": "test"
    },
    {
      "packageName": "@azure/template",
      "projectFolder": "sdk/template/template",
      "versionPolicyName": "client"
    },
    {
      "packageName": "@azure-tools/testing-recorder-new",
      "projectFolder": "sdk/test-utils/testing-recorder-new",
      "versionPolicyName": "test"
    },
    {
      "packageName": "@azure/eslint-plugin-azure-sdk",
      "projectFolder": "common/tools/eslint-plugin-azure-sdk",
      "versionPolicyName": "utility"
    },
    {
      "packageName": "@azure-tools/test-recorder",
      "projectFolder": "sdk/test-utils/recorder",
      "versionPolicyName": "utility"
    },
    {
      "packageName": "@azure-tools/test-credential",
      "projectFolder": "sdk/test-utils/test-credential",
      "versionPolicyName": "utility"
    },
    {
      "packageName": "@azure/test-utils-perf",
      "projectFolder": "sdk/test-utils/perf",
      "versionPolicyName": "utility"
    },
    {
      "packageName": "@azure/test-utils",
      "projectFolder": "sdk/test-utils/test-utils",
      "versionPolicyName": "utility"
    },
    {
      "packageName": "@azure/digital-twins-core",
      "projectFolder": "sdk/digitaltwins/digital-twins-core",
      "versionPolicyName": "client"
    },
    {
      "packageName": "@azure/video-analyzer-edge",
      "projectFolder": "sdk/videoanalyzer/video-analyzer-edge",
      "versionPolicyName": "client"
    },
    {
      "packageName": "@azure/iot-modelsrepository",
      "projectFolder": "sdk/iot/iot-modelsrepository",
      "versionPolicyName": "client"
    },
    {
      "packageName": "@azure/dtdl-parser",
      "projectFolder": "sdk/digitaltwins/dtdl-parser",
      "versionPolicyName": "client"
    },
    {
      "packageName": "@azure-tests/perf-ai-form-recognizer",
      "projectFolder": "sdk/formrecognizer/perf-tests/ai-form-recognizer",
      "versionPolicyName": "test"
    },
    {
      "packageName": "@azure-tests/perf-eventgrid",
      "projectFolder": "sdk/eventgrid/perf-tests/eventgrid",
      "versionPolicyName": "test"
    },
    {
      "packageName": "@azure-tests/perf-ai-text-analytics",
      "projectFolder": "sdk/textanalytics/perf-tests/ai-text-analytics",
      "versionPolicyName": "test"
    },
    {
      "packageName": "@azure-tests/perf-ai-language-text",
      "projectFolder": "sdk/cognitivelanguage/perf-tests/ai-language-text",
      "versionPolicyName": "test"
    },
    {
      "packageName": "@azure-tests/perf-storage-blob",
      "projectFolder": "sdk/storage/perf-tests/storage-blob",
      "versionPolicyName": "test"
    },
    {
      "packageName": "@azure-tests/perf-storage-file-share",
      "projectFolder": "sdk/storage/perf-tests/storage-file-share",
      "versionPolicyName": "test"
    },
    {
      "packageName": "@azure-tests/perf-storage-file-datalake",
      "projectFolder": "sdk/storage/perf-tests/storage-file-datalake",
      "versionPolicyName": "test"
    },
    {
      "packageName": "@azure-tests/perf-keyvault-keys",
      "projectFolder": "sdk/keyvault/perf-tests/keyvault-keys",
      "versionPolicyName": "test"
    },
    {
      "packageName": "@azure-tests/perf-keyvault-certificates",
      "projectFolder": "sdk/keyvault/perf-tests/keyvault-certificates",
      "versionPolicyName": "test"
    },
    {
      "packageName": "@azure-tests/perf-keyvault-secrets",
      "projectFolder": "sdk/keyvault/perf-tests/keyvault-secrets",
      "versionPolicyName": "test"
    },
    {
      "packageName": "@azure-tests/perf-identity",
      "projectFolder": "sdk/identity/perf-tests/identity",
      "versionPolicyName": "test"
    },
    {
      "packageName": "@azure-tests/perf-service-bus",
      "projectFolder": "sdk/servicebus/perf-tests/service-bus",
      "versionPolicyName": "test"
    },
    {
      "packageName": "@azure-tests/perf-event-hubs",
      "projectFolder": "sdk/eventhub/perf-tests/event-hubs",
      "versionPolicyName": "test"
    },
    {
      "packageName": "@azure/mixed-reality-authentication",
      "projectFolder": "sdk/mixedreality/mixed-reality-authentication",
      "versionPolicyName": "client"
    },
    {
      "packageName": "@azure/web-pubsub",
      "projectFolder": "sdk/web-pubsub/web-pubsub",
      "versionPolicyName": "client"
    },
    {
      "packageName": "@azure/web-pubsub-express",
      "projectFolder": "sdk/web-pubsub/web-pubsub-express",
      "versionPolicyName": "client"
    },
    {
      "packageName": "@azure-tests/perf-search-documents",
      "projectFolder": "sdk/search/perf-tests/search-documents",
      "versionPolicyName": "test"
    },
    {
      "packageName": "@azure-tests/perf-ai-metrics-advisor",
      "projectFolder": "sdk/metricsadvisor/perf-tests/ai-metrics-advisor",
      "versionPolicyName": "test"
    },
    {
      "packageName": "@azure-tests/perf-container-registry",
      "projectFolder": "sdk/containerregistry/perf-tests/container-registry",
      "versionPolicyName": "test"
    },
    {
      "packageName": "@azure-tests/perf-core-rest-pipeline",
      "projectFolder": "sdk/core/perf-tests/core-rest-pipeline",
      "versionPolicyName": "test"
    },
    {
      "packageName": "@azure-tests/perf-app-configuration",
      "projectFolder": "sdk/appconfiguration/perf-tests/app-configuration",
      "versionPolicyName": "test"
    },
    {
      "packageName": "@azure-tests/perf-monitor-query",
      "projectFolder": "sdk/monitor/perf-tests/monitor-query",
      "versionPolicyName": "test"
    },
    {
      "packageName": "@azure-tests/perf-monitor-ingestion",
      "projectFolder": "sdk/monitor/perf-tests/monitor-ingestion",
      "versionPolicyName": "test"
    },
    {
      "packageName": "@azure-tests/perf-template",
      "projectFolder": "sdk/template/perf-tests/template",
      "versionPolicyName": "test"
    },
    {
      "packageName": "@azure-tests/perf-schema-registry-avro",
      "projectFolder": "sdk/schemaregistry/perf-tests/schema-registry-avro",
      "versionPolicyName": "test"
    },
    {
      "packageName": "@azure/mixed-reality-remote-rendering",
      "projectFolder": "sdk/remoterendering/mixed-reality-remote-rendering",
      "versionPolicyName": "client"
    },
    {
      "packageName": "@azure/arm-network",
      "projectFolder": "sdk/network/arm-network",
      "versionPolicyName": "management"
    },
    {
      "packageName": "@azure-rest/arm-network",
      "projectFolder": "sdk/network/arm-network-rest",
      "versionPolicyName": "client"
    },
    {
      "packageName": "@azure/arm-compute",
      "projectFolder": "sdk/compute/arm-compute",
      "versionPolicyName": "management"
    },
    {
      "packageName": "@azure-rest/arm-compute",
      "projectFolder": "sdk/compute/arm-compute-rest",
      "versionPolicyName": "client"
    },
    {
      "packageName": "@azure/arm-storage",
      "projectFolder": "sdk/storage/arm-storage",
      "versionPolicyName": "management"
    },
    {
      "packageName": "@azure/arm-resources",
      "projectFolder": "sdk/resources/arm-resources",
      "versionPolicyName": "management"
    },
    {
      "packageName": "@azure/arm-links",
      "projectFolder": "sdk/links/arm-links",
      "versionPolicyName": "management"
    },
    {
      "packageName": "@azure/arm-policy",
      "projectFolder": "sdk/policy/arm-policy",
      "versionPolicyName": "management"
    },
    {
      "packageName": "@azure/arm-locks",
      "projectFolder": "sdk/locks/arm-locks",
      "versionPolicyName": "management"
    },
    {
      "packageName": "@azure/arm-features",
      "projectFolder": "sdk/features/arm-features",
      "versionPolicyName": "management"
    },
    {
      "packageName": "@azure/arm-managedapplications",
      "projectFolder": "sdk/managedapplications/arm-managedapplications",
      "versionPolicyName": "management"
    },
    {
      "packageName": "@azure/arm-webpubsub",
      "projectFolder": "sdk/web-pubsub/arm-webpubsub",
      "versionPolicyName": "management"
    },
    {
      "packageName": "@azure/arm-keyvault",
      "projectFolder": "sdk/keyvault/arm-keyvault",
      "versionPolicyName": "management"
    },
    {
      "packageName": "@azure/arm-sql",
      "projectFolder": "sdk/sql/arm-sql",
      "versionPolicyName": "management"
    },
    {
      "packageName": "@azure/arm-appservice",
      "projectFolder": "sdk/appservice/arm-appservice",
      "versionPolicyName": "management"
    },
    {
      "packageName": "@azure-rest/arm-appservice",
      "projectFolder": "sdk/appservice/arm-appservice-rest",
      "versionPolicyName": "client"
    },
    {
      "packageName": "@azure/arm-resources-subscriptions",
      "projectFolder": "sdk/resources-subscriptions/arm-resources-subscriptions",
      "versionPolicyName": "management"
    },
    {
      "packageName": "@azure/arm-templatespecs",
      "projectFolder": "sdk/templatespecs/arm-templatespecs",
      "versionPolicyName": "management"
    },
    {
      "packageName": "@azure/arm-authorization",
      "projectFolder": "sdk/authorization/arm-authorization",
      "versionPolicyName": "management"
    },
    {
      "packageName": "@azure/arm-eventhub",
      "projectFolder": "sdk/eventhub/arm-eventhub",
      "versionPolicyName": "management"
    },
    {
      "packageName": "@azure/arm-purview",
      "projectFolder": "sdk/purview/arm-purview",
      "versionPolicyName": "management"
    },
    {
      "packageName": "@azure/arm-servicebus",
      "projectFolder": "sdk/servicebus/arm-servicebus",
      "versionPolicyName": "management"
    },
    {
      "packageName": "@azure/arm-apimanagement",
      "projectFolder": "sdk/apimanagement/arm-apimanagement",
      "versionPolicyName": "management"
    },
    {
      "packageName": "@azure/arm-rediscache",
      "projectFolder": "sdk/redis/arm-rediscache",
      "versionPolicyName": "management"
    },
    {
      "packageName": "@azure/arm-eventgrid",
      "projectFolder": "sdk/eventgrid/arm-eventgrid",
      "versionPolicyName": "management"
    },
    {
      "packageName": "@azure/arm-quota",
      "projectFolder": "sdk/quota/arm-quota",
      "versionPolicyName": "management"
    },
    {
      "packageName": "@azure/arm-extendedlocation",
      "projectFolder": "sdk/extendedlocation/arm-extendedlocation",
      "versionPolicyName": "management"
    },
    {
      "packageName": "@azure/arm-security",
      "projectFolder": "sdk/security/arm-security",
      "versionPolicyName": "management"
    },
    {
      "packageName": "@azure/arm-operationalinsights",
      "projectFolder": "sdk/operationalinsights/arm-operationalinsights",
      "versionPolicyName": "management"
    },
    {
      "packageName": "@azure/arm-postgresql",
      "projectFolder": "sdk/postgresql/arm-postgresql",
      "versionPolicyName": "management"
    },
    {
      "packageName": "@azure/arm-containerregistry",
      "projectFolder": "sdk/containerregistry/arm-containerregistry",
      "versionPolicyName": "management"
    },
    {
      "packageName": "@azure/arm-logic",
      "projectFolder": "sdk/logic/arm-logic",
      "versionPolicyName": "management"
    },
    {
      "packageName": "@azure/arm-recoveryservices",
      "projectFolder": "sdk/recoveryservices/arm-recoveryservices",
      "versionPolicyName": "management"
    },
    {
      "packageName": "@azure/arm-appplatform",
      "projectFolder": "sdk/appplatform/arm-appplatform",
      "versionPolicyName": "management"
    },
    {
      "packageName": "@azure/arm-containerservice",
      "projectFolder": "sdk/containerservice/arm-containerservice",
      "versionPolicyName": "management"
    },
    {
      "packageName": "@azure-rest/arm-containerservice",
      "projectFolder": "sdk/containerservice/arm-containerservice-rest",
      "versionPolicyName": "client"
    },
    {
      "packageName": "@azure/arm-operations",
      "projectFolder": "sdk/operationsmanagement/arm-operations",
      "versionPolicyName": "management"
    },
    {
      "packageName": "@azure/arm-mediaservices",
      "projectFolder": "sdk/mediaservices/arm-mediaservices",
      "versionPolicyName": "management"
    },
    {
      "packageName": "@azure/arm-databricks",
      "projectFolder": "sdk/databricks/arm-databricks",
      "versionPolicyName": "management"
    },
    {
      "packageName": "@azure/arm-videoanalyzer",
      "projectFolder": "sdk/videoanalyzer/arm-videoanalyzer",
      "versionPolicyName": "management"
    },
    {
      "packageName": "@azure/arm-notificationhubs",
      "projectFolder": "sdk/notificationhubs/arm-notificationhubs",
      "versionPolicyName": "management"
    },
    {
      "packageName": "@azure/arm-streamanalytics",
      "projectFolder": "sdk/streamanalytics/arm-streamanalytics",
      "versionPolicyName": "management"
    },
    {
      "packageName": "@azure/arm-servicefabric",
      "projectFolder": "sdk/servicefabric/arm-servicefabric",
      "versionPolicyName": "management"
    },
    {
      "packageName": "@azure-rest/arm-servicefabric",
      "projectFolder": "sdk/servicefabric/arm-servicefabric-rest",
      "versionPolicyName": "client"
    },
    {
      "packageName": "@azure/arm-mysql",
      "projectFolder": "sdk/mysql/arm-mysql",
      "versionPolicyName": "management"
    },
    {
      "packageName": "@azure/arm-desktopvirtualization",
      "projectFolder": "sdk/desktopvirtualization/arm-desktopvirtualization",
      "versionPolicyName": "management"
    },
    {
      "packageName": "@azure/arm-datafactory",
      "projectFolder": "sdk/datafactory/arm-datafactory",
      "versionPolicyName": "management"
    },
    {
      "packageName": "@azure/arm-cdn",
      "projectFolder": "sdk/cdn/arm-cdn",
      "versionPolicyName": "management"
    },
    {
      "packageName": "@azure/arm-cosmosdb",
      "projectFolder": "sdk/cosmosdb/arm-cosmosdb",
      "versionPolicyName": "management"
    },
    {
      "packageName": "@azure/arm-consumption",
      "projectFolder": "sdk/consumption/arm-consumption",
      "versionPolicyName": "management"
    },
    {
      "packageName": "@azure/arm-datalake-analytics",
      "projectFolder": "sdk/datalake-analytics/arm-datalake-analytics",
      "versionPolicyName": "management"
    },
    {
      "packageName": "@azure/arm-batch",
      "projectFolder": "sdk/batch/arm-batch",
      "versionPolicyName": "management"
    },
    {
      "packageName": "@azure/arm-managementgroups",
      "projectFolder": "sdk/managementgroups/arm-managementgroups",
      "versionPolicyName": "management"
    },
    {
      "packageName": "@azure/arm-orbital",
      "projectFolder": "sdk/orbital/arm-orbital",
      "versionPolicyName": "management"
    },
    {
      "packageName": "@azure/arm-resourcehealth",
      "projectFolder": "sdk/resourcehealth/arm-resourcehealth",
      "versionPolicyName": "management"
    },
    {
      "packageName": "@azure/arm-botservice",
      "projectFolder": "sdk/botservice/arm-botservice",
      "versionPolicyName": "management"
    },
    {
      "packageName": "@azure/arm-search",
      "projectFolder": "sdk/search/arm-search",
      "versionPolicyName": "management"
    },
    {
      "packageName": "@azure/arm-analysisservices",
      "projectFolder": "sdk/analysisservices/arm-analysisservices",
      "versionPolicyName": "management"
    },
    {
      "packageName": "@azure/arm-portal",
      "projectFolder": "sdk/portal/arm-portal",
      "versionPolicyName": "management"
    },
    {
      "packageName": "@azure/arm-sqlvirtualmachine",
      "projectFolder": "sdk/sqlvirtualmachine/arm-sqlvirtualmachine",
      "versionPolicyName": "management"
    },
    {
      "packageName": "@azure/arm-devtestlabs",
      "projectFolder": "sdk/devtestlabs/arm-devtestlabs",
      "versionPolicyName": "management"
    },
    {
      "packageName": "@azure/arm-cognitiveservices",
      "projectFolder": "sdk/cognitiveservices/arm-cognitiveservices",
      "versionPolicyName": "management"
    },
    {
      "packageName": "@azure/arm-loadtestservice",
      "projectFolder": "sdk/loadtestservice/arm-loadtestservice",
      "versionPolicyName": "management"
    },
    {
      "packageName": "@azure/arm-relay",
      "projectFolder": "sdk/relay/arm-relay",
      "versionPolicyName": "management"
    },
    {
      "packageName": "@azure/arm-iothub",
      "projectFolder": "sdk/iothub/arm-iothub",
      "versionPolicyName": "management"
    },
    {
      "packageName": "@azure/arm-msi",
      "projectFolder": "sdk/msi/arm-msi",
      "versionPolicyName": "management"
    },
    {
      "packageName": "@azure/arm-monitor",
      "projectFolder": "sdk/monitor/arm-monitor",
      "versionPolicyName": "management"
    },
    {
      "packageName": "@azure/arm-subscriptions",
      "projectFolder": "sdk/subscription/arm-subscriptions",
      "versionPolicyName": "management"
    },
    {
      "packageName": "@azure/arm-advisor",
      "projectFolder": "sdk/advisor/arm-advisor",
      "versionPolicyName": "management"
    },
    {
      "packageName": "@azure/arm-hdinsight",
      "projectFolder": "sdk/hdinsight/arm-hdinsight",
      "versionPolicyName": "management"
    },
    {
      "packageName": "@azure/arm-attestation",
      "projectFolder": "sdk/attestation/arm-attestation",
      "versionPolicyName": "management"
    },
    {
      "packageName": "@azure/arm-azurestack",
      "projectFolder": "sdk/azurestack/arm-azurestack",
      "versionPolicyName": "management"
    },
    {
      "packageName": "@azure/arm-changeanalysis",
      "projectFolder": "sdk/changeanalysis/arm-changeanalysis",
      "versionPolicyName": "management"
    },
    {
      "packageName": "@azure/arm-billing",
      "projectFolder": "sdk/billing/arm-billing",
      "versionPolicyName": "management"
    },
    {
      "packageName": "@azure/arm-containerinstance",
      "projectFolder": "sdk/containerinstance/arm-containerinstance",
      "versionPolicyName": "management"
    },
    {
      "packageName": "@azure/arm-confluent",
      "projectFolder": "sdk/confluent/arm-confluent",
      "versionPolicyName": "management"
    },
    {
      "packageName": "@azure/arm-imagebuilder",
      "projectFolder": "sdk/imagebuilder/arm-imagebuilder",
      "versionPolicyName": "management"
    },
    {
      "packageName": "@azure/arm-avs",
      "projectFolder": "sdk/avs/arm-avs",
      "versionPolicyName": "management"
    },
    {
      "packageName": "@azure/arm-communication",
      "projectFolder": "sdk/communication/arm-communication",
      "versionPolicyName": "management"
    },
    {
      "packageName": "@azure/arm-appconfiguration",
      "projectFolder": "sdk/appconfiguration/arm-appconfiguration",
      "versionPolicyName": "management"
    },
    {
      "packageName": "@azure/arm-azurestackhci",
      "projectFolder": "sdk/azurestackhci/arm-azurestackhci",
      "versionPolicyName": "management"
    },
    {
      "packageName": "@azure/arm-customerinsights",
      "projectFolder": "sdk/customer-insights/arm-customerinsights",
      "versionPolicyName": "management"
    },
    {
      "packageName": "@azure/arm-databoxedge",
      "projectFolder": "sdk/databoxedge/arm-databoxedge",
      "versionPolicyName": "management"
    },
    {
      "packageName": "@azure/arm-datadog",
      "projectFolder": "sdk/datadog/arm-datadog",
      "versionPolicyName": "management"
    },
    {
      "packageName": "@azure/arm-deviceprovisioningservices",
      "projectFolder": "sdk/deviceprovisioningservices/arm-deviceprovisioningservices",
      "versionPolicyName": "management"
    },
    {
      "packageName": "@azure/arm-synapse",
      "projectFolder": "sdk/synapse/arm-synapse",
      "versionPolicyName": "management"
    },
    {
      "packageName": "@azure/arm-databox",
      "projectFolder": "sdk/databox/arm-databox",
      "versionPolicyName": "management"
    },
    {
      "packageName": "@azure/arm-dns",
      "projectFolder": "sdk/dns/arm-dns",
      "versionPolicyName": "management"
    },
    {
      "packageName": "@azure/arm-digitaltwins",
      "projectFolder": "sdk/digitaltwins/arm-digitaltwins",
      "versionPolicyName": "management"
    },
    {
      "packageName": "@azure/arm-devspaces",
      "projectFolder": "sdk/devspaces/arm-devspaces",
      "versionPolicyName": "management"
    },
    {
      "packageName": "@azure/arm-domainservices",
      "projectFolder": "sdk/domainservices/arm-domainservices",
      "versionPolicyName": "management"
    },
    {
      "packageName": "@azure/arm-frontdoor",
      "projectFolder": "sdk/frontdoor/arm-frontdoor",
      "versionPolicyName": "management"
    },
    {
      "packageName": "@azure/arm-healthbot",
      "projectFolder": "sdk/healthbot/arm-healthbot",
      "versionPolicyName": "management"
    },
    {
      "packageName": "@azure/arm-deploymentmanager",
      "projectFolder": "sdk/deploymentmanager/arm-deploymentmanager",
      "versionPolicyName": "management"
    },
    {
      "packageName": "@azure/arm-hanaonazure",
      "projectFolder": "sdk/hanaonazure/arm-hanaonazure",
      "versionPolicyName": "management"
    },
    {
      "packageName": "@azure/arm-kubernetesconfiguration",
      "projectFolder": "sdk/kubernetesconfiguration/arm-kubernetesconfiguration",
      "versionPolicyName": "management"
    },
    {
      "packageName": "@azure/arm-labservices",
      "projectFolder": "sdk/labservices/arm-labservices",
      "versionPolicyName": "management"
    },
    {
      "packageName": "@azure/arm-machinelearningcompute",
      "projectFolder": "sdk/machinelearningcompute/arm-machinelearningcompute",
      "versionPolicyName": "management"
    },
    {
      "packageName": "@azure/arm-machinelearningexperimentation",
      "projectFolder": "sdk/machinelearningexperimentation/arm-machinelearningexperimentation",
      "versionPolicyName": "management"
    },
    {
      "packageName": "@azure/arm-commerce",
      "projectFolder": "sdk/commerce/arm-commerce",
      "versionPolicyName": "management"
    },
    {
      "packageName": "@azure/arm-datamigration",
      "projectFolder": "sdk/datamigration/arm-datamigration",
      "versionPolicyName": "management"
    },
    {
      "packageName": "@azure/arm-healthcareapis",
      "projectFolder": "sdk/healthcareapis/arm-healthcareapis",
      "versionPolicyName": "management"
    },
    {
      "packageName": "@azure/arm-hybridcompute",
      "projectFolder": "sdk/hybridcompute/arm-hybridcompute",
      "versionPolicyName": "management"
    },
    {
      "packageName": "@azure/arm-hybridkubernetes",
      "projectFolder": "sdk/hybridkubernetes/arm-hybridkubernetes",
      "versionPolicyName": "management"
    },
    {
      "packageName": "@azure/arm-oep",
      "projectFolder": "sdk/oep/arm-oep",
      "versionPolicyName": "management"
    },
    {
      "packageName": "@azure/arm-securityinsight",
      "projectFolder": "sdk/securityinsight/arm-securityinsight",
      "versionPolicyName": "management"
    },
    {
      "packageName": "@azure/arm-iotcentral",
      "projectFolder": "sdk/iotcentral/arm-iotcentral",
      "versionPolicyName": "management"
    },
    {
      "packageName": "@azure/arm-commitmentplans",
      "projectFolder": "sdk/machinelearning/arm-commitmentplans",
      "versionPolicyName": "management"
    },
    {
      "packageName": "@azure/arm-workspaces",
      "projectFolder": "sdk/machinelearning/arm-workspaces",
      "versionPolicyName": "management"
    },
    {
      "packageName": "@azure/arm-webservices",
      "projectFolder": "sdk/machinelearning/arm-webservices",
      "versionPolicyName": "management"
    },
    {
      "packageName": "@azure/arm-machinelearningservices",
      "projectFolder": "sdk/machinelearningservices/arm-machinelearningservices",
      "versionPolicyName": "management"
    },
    {
      "packageName": "@azure/arm-managementpartner",
      "projectFolder": "sdk/managementpartner/arm-managementpartner",
      "versionPolicyName": "management"
    },
    {
      "packageName": "@azure/arm-maps",
      "projectFolder": "sdk/maps/arm-maps",
      "versionPolicyName": "management"
    },
    {
      "packageName": "@azure/arm-mariadb",
      "projectFolder": "sdk/mariadb/arm-mariadb",
      "versionPolicyName": "management"
    },
    {
      "packageName": "@azure/arm-marketplaceordering",
      "projectFolder": "sdk/marketplaceordering/arm-marketplaceordering",
      "versionPolicyName": "management"
    },
    {
      "packageName": "@azure/arm-migrate",
      "projectFolder": "sdk/migrate/arm-migrate",
      "versionPolicyName": "management"
    },
    {
      "packageName": "@azure/arm-mixedreality",
      "projectFolder": "sdk/mixedreality/arm-mixedreality",
      "versionPolicyName": "management"
    },
    {
      "packageName": "@azure/arm-netapp",
      "projectFolder": "sdk/netapp/arm-netapp",
      "versionPolicyName": "management"
    },
    {
      "packageName": "@azure/arm-peering",
      "projectFolder": "sdk/peering/arm-peering",
      "versionPolicyName": "management"
    },
    {
      "packageName": "@azure/arm-postgresql-flexible",
      "projectFolder": "sdk/postgresql/arm-postgresql-flexible",
      "versionPolicyName": "management"
    },
    {
      "packageName": "@azure/arm-powerbidedicated",
      "projectFolder": "sdk/powerbidedicated/arm-powerbidedicated",
      "versionPolicyName": "management"
    },
    {
      "packageName": "@azure/arm-powerbiembedded",
      "projectFolder": "sdk/powerbiembedded/arm-powerbiembedded",
      "versionPolicyName": "management"
    },
    {
      "packageName": "@azure/arm-recoveryservices-siterecovery",
      "projectFolder": "sdk/recoveryservicessiterecovery/arm-recoveryservices-siterecovery",
      "versionPolicyName": "management"
    },
    {
      "packageName": "@azure/arm-recoveryservicesbackup",
      "projectFolder": "sdk/recoveryservicesbackup/arm-recoveryservicesbackup",
      "versionPolicyName": "management"
    },
    {
      "packageName": "@azure/arm-redisenterprisecache",
      "projectFolder": "sdk/redisenterprise/arm-redisenterprisecache",
      "versionPolicyName": "management"
    },
    {
      "packageName": "@azure/arm-reservations",
      "projectFolder": "sdk/reservations/arm-reservations",
      "versionPolicyName": "management"
    },
    {
      "packageName": "@azure/arm-resourcemover",
      "projectFolder": "sdk/resourcemover/arm-resourcemover",
      "versionPolicyName": "management"
    },
    {
      "packageName": "@azure/arm-serialconsole",
      "projectFolder": "sdk/serialconsole/arm-serialconsole",
      "versionPolicyName": "management"
    },
    {
      "packageName": "@azure/arm-servicemap",
      "projectFolder": "sdk/service-map/arm-servicemap",
      "versionPolicyName": "management"
    },
    {
      "packageName": "@azure/arm-signalr",
      "projectFolder": "sdk/signalr/arm-signalr",
      "versionPolicyName": "management"
    },
    {
      "packageName": "@azure/arm-storagecache",
      "projectFolder": "sdk/storagecache/arm-storagecache",
      "versionPolicyName": "management"
    },
    {
      "packageName": "@azure/arm-storagesync",
      "projectFolder": "sdk/storagesync/arm-storagesync",
      "versionPolicyName": "management"
    },
    {
      "packageName": "@azure/arm-resourcegraph",
      "projectFolder": "sdk/resourcegraph/arm-resourcegraph",
      "versionPolicyName": "management"
    },
    {
      "packageName": "@azure/arm-appinsights",
      "projectFolder": "sdk/applicationinsights/arm-appinsights",
      "versionPolicyName": "management"
    },
    {
      "packageName": "@azure/arm-datacatalog",
      "projectFolder": "sdk/datacatalog/arm-datacatalog",
      "versionPolicyName": "management"
    },
    {
      "packageName": "@azure/arm-storsimple1200series",
      "projectFolder": "sdk/storsimple1200series/arm-storsimple1200series",
      "versionPolicyName": "management"
    },
    {
      "packageName": "@azure/arm-storsimple8000series",
      "projectFolder": "sdk/storsimple8000series/arm-storsimple8000series",
      "versionPolicyName": "management"
    },
    {
      "packageName": "@azure/arm-support",
      "projectFolder": "sdk/support/arm-support",
      "versionPolicyName": "management"
    },
    {
      "packageName": "@azure/arm-timeseriesinsights",
      "projectFolder": "sdk/timeseriesinsights/arm-timeseriesinsights",
      "versionPolicyName": "management"
    },
    {
      "packageName": "@azure/arm-trafficmanager",
      "projectFolder": "sdk/trafficmanager/arm-trafficmanager",
      "versionPolicyName": "management"
    },
    {
      "packageName": "@azure/arm-visualstudio",
      "projectFolder": "sdk/visualstudio/arm-visualstudio",
      "versionPolicyName": "management"
    },
    {
      "packageName": "@azure/arm-vmwarecloudsimple",
      "projectFolder": "sdk/vmwarecloudsimple/arm-vmwarecloudsimple",
      "versionPolicyName": "management"
    },
    {
      "packageName": "@azure/arm-servicefabricmesh",
      "projectFolder": "sdk/servicefabricmesh/arm-servicefabricmesh",
      "versionPolicyName": "management"
    },
    {
      "packageName": "@azure/arm-storageimportexport",
      "projectFolder": "sdk/storageimportexport/arm-storageimportexport",
      "versionPolicyName": "management"
    },
    {
      "packageName": "@azure/arm-privatedns",
      "projectFolder": "sdk/privatedns/arm-privatedns",
      "versionPolicyName": "management"
    },
    {
      "packageName": "@azure/arm-policyinsights",
      "projectFolder": "sdk/policyinsights/arm-policyinsights",
      "versionPolicyName": "management"
    },
    {
      "packageName": "@azure/arm-kusto",
      "projectFolder": "sdk/kusto/arm-kusto",
      "versionPolicyName": "management"
    },
    {
      "packageName": "@azure/core-http-compat",
      "projectFolder": "sdk/core/core-http-compat",
      "versionPolicyName": "core"
    },
    {
      "packageName": "@azure/arm-dnsresolver",
      "projectFolder": "sdk/dnsresolver/arm-dnsresolver",
      "versionPolicyName": "management"
    },
    {
      "packageName": "@azure/arm-mobilenetwork",
      "projectFolder": "sdk/mobilenetwork/arm-mobilenetwork",
      "versionPolicyName": "management"
    },
    {
      "packageName": "@azure/arm-resources-profile-2020-09-01-hybrid",
      "projectFolder": "sdk/resources/arm-resources-profile-2020-09-01-hybrid",
      "versionPolicyName": "management"
    },
    {
      "packageName": "@azure/arm-dns-profile-2020-09-01-hybrid",
      "projectFolder": "sdk/dns/arm-dns-profile-2020-09-01-hybrid",
      "versionPolicyName": "management"
    },
    {
      "packageName": "@azure/arm-locks-profile-2020-09-01-hybrid",
      "projectFolder": "sdk/locks/arm-locks-profile-2020-09-01-hybrid",
      "versionPolicyName": "management"
    },
    {
      "packageName": "@azure/arm-policy-profile-2020-09-01-hybrid",
      "projectFolder": "sdk/policy/arm-policy-profile-2020-09-01-hybrid",
      "versionPolicyName": "management"
    },
    {
      "packageName": "@azure/arm-subscriptions-profile-2020-09-01-hybrid",
      "projectFolder": "sdk/subscription/arm-subscriptions-profile-2020-09-01-hybrid",
      "versionPolicyName": "management"
    },
    {
      "packageName": "@azure/arm-storage-profile-2020-09-01-hybrid",
      "projectFolder": "sdk/storage/arm-storage-profile-2020-09-01-hybrid",
      "versionPolicyName": "management"
    },
    {
      "packageName": "@azure/arm-keyvault-profile-2020-09-01-hybrid",
      "projectFolder": "sdk/keyvault/arm-keyvault-profile-2020-09-01-hybrid",
      "versionPolicyName": "management"
    },
    {
      "packageName": "@azure/arm-network-profile-2020-09-01-hybrid",
      "projectFolder": "sdk/network/arm-network-profile-2020-09-01-hybrid",
      "versionPolicyName": "management"
    },
    {
      "packageName": "@azure/arm-commerce-profile-2020-09-01-hybrid",
      "projectFolder": "sdk/commerce/arm-commerce-profile-2020-09-01-hybrid",
      "versionPolicyName": "management"
    },
    {
      "packageName": "@azure/arm-compute-profile-2020-09-01-hybrid",
      "projectFolder": "sdk/compute/arm-compute-profile-2020-09-01-hybrid",
      "versionPolicyName": "management"
    },
    {
      "packageName": "@azure/arm-eventhub-profile-2020-09-01-hybrid",
      "projectFolder": "sdk/eventhub/arm-eventhub-profile-2020-09-01-hybrid",
      "versionPolicyName": "management"
    },
    {
      "packageName": "@azure/arm-authorization-profile-2020-09-01-hybrid",
      "projectFolder": "sdk/authorization/arm-authorization-profile-2020-09-01-hybrid",
      "versionPolicyName": "management"
    },
    {
      "packageName": "@azure/arm-monitor-profile-2020-09-01-hybrid",
      "projectFolder": "sdk/monitor/arm-monitor-profile-2020-09-01-hybrid",
      "versionPolicyName": "management"
    },
    {
      "packageName": "@azure/arm-iothub-profile-2020-09-01-hybrid",
      "projectFolder": "sdk/iothub/arm-iothub-profile-2020-09-01-hybrid",
      "versionPolicyName": "management"
    },
    {
      "packageName": "@azure/arm-databoxedge-profile-2020-09-01-hybrid",
      "projectFolder": "sdk/databoxedge/arm-databoxedge-profile-2020-09-01-hybrid",
      "versionPolicyName": "management"
    },
    {
      "packageName": "@azure/arm-appservice-profile-2020-09-01-hybrid",
      "projectFolder": "sdk/appservice/arm-appservice-profile-2020-09-01-hybrid",
      "versionPolicyName": "management"
    },
    {
      "packageName": "@azure/arm-mysql-flexible",
      "projectFolder": "sdk/mysql/arm-mysql-flexible",
      "versionPolicyName": "management"
    },
    {
      "packageName": "@azure/arm-app",
      "projectFolder": "sdk/app/arm-app",
      "versionPolicyName": "management"
    },
    {
      "packageName": "@azure/arm-hardwaresecuritymodules",
      "projectFolder": "sdk/hardwaresecuritymodules/arm-hardwaresecuritymodules",
      "versionPolicyName": "management"
    },
    {
      "packageName": "@azure/arm-dashboard",
      "projectFolder": "sdk/dashboard/arm-dashboard",
      "versionPolicyName": "management"
    },
    {
      "packageName": "@azure/arm-azureadexternalidentities",
      "projectFolder": "sdk/azureadexternalidentities/arm-azureadexternalidentities",
      "versionPolicyName": "management"
    },
    {
      "packageName": "@azure/arm-scvmm",
      "projectFolder": "sdk/scvmm/arm-scvmm",
      "versionPolicyName": "management"
    },
    {
      "packageName": "@azure/arm-servicelinker",
      "projectFolder": "sdk/servicelinker/arm-servicelinker",
      "versionPolicyName": "management"
    },
    {
      "packageName": "@azure/arm-changes",
      "projectFolder": "sdk/changes/arm-changes",
      "versionPolicyName": "management"
    },
    {
      "packageName": "@azure/arm-workloads",
      "projectFolder": "sdk/workloads/arm-workloads",
      "versionPolicyName": "management"
    },
    {
      "packageName": "@azure/arm-dynatrace",
      "projectFolder": "sdk/dynatrace/arm-dynatrace",
      "versionPolicyName": "management"
    },
    {
      "packageName": "@azure/arm-education",
      "projectFolder": "sdk/education/arm-education",
      "versionPolicyName": "management"
    },
    {
      "packageName": "@azure/arm-machinelearning",
      "projectFolder": "sdk/machinelearning/arm-machinelearning",
      "versionPolicyName": "management"
    },
    {
      "packageName": "@azure/arm-appcontainers",
      "projectFolder": "sdk/appcontainers/arm-appcontainers",
      "versionPolicyName": "management"
    },
    {
      "packageName": "@azure/arm-deviceupdate",
      "projectFolder": "sdk/deviceupdate/arm-deviceupdate",
      "versionPolicyName": "management"
    },
    {
      "packageName": "@azure/arm-confidentialledger",
      "projectFolder": "sdk/confidentialledger/arm-confidentialledger",
      "versionPolicyName": "management"
    },
    {
      "packageName": "@azure/arm-resourceconnector",
      "projectFolder": "sdk/resourceconnector/arm-resourceconnector",
      "versionPolicyName": "management"
    },
    {
      "packageName": "@azure/api-management-custom-widgets-scaffolder",
      "projectFolder": "sdk/apimanagement/api-management-custom-widgets-scaffolder",
      "versionPolicyName": "client"
    },
    {
      "packageName": "@azure/api-management-custom-widgets-tools",
      "projectFolder": "sdk/apimanagement/api-management-custom-widgets-tools",
      "versionPolicyName": "client"
    },
    {
      "packageName": "@azure/arm-networkfunction",
      "projectFolder": "sdk/networkfunction/arm-networkfunction",
      "versionPolicyName": "management"
    },
    {
      "packageName": "@azure/arm-fluidrelay",
      "projectFolder": "sdk/fluidrelay/arm-fluidrelay",
      "versionPolicyName": "management"
    },
    {
      "packageName": "@azure/arm-automation",
      "projectFolder": "sdk/automation/arm-automation",
      "versionPolicyName": "management"
    },
    {
      "packageName": "@azure/arm-automanage",
      "projectFolder": "sdk/automanage/arm-automanage",
      "versionPolicyName": "management"
    },
    {
      "packageName": "@azure/arm-devcenter",
      "projectFolder": "sdk/devcenter/arm-devcenter",
      "versionPolicyName": "management"
    },
    {
      "packageName": "@azure/communication-rooms",
      "projectFolder": "sdk/communication/communication-rooms",
      "versionPolicyName": "client"
    },
    {
      "packageName": "@azure/arm-connectedvmware",
      "projectFolder": "sdk/connectedvmware/arm-connectedvmware",
      "versionPolicyName": "management"
    },
    {
      "packageName": "@azure/arm-nginx",
      "projectFolder": "sdk/nginx/arm-nginx",
      "versionPolicyName": "management"
    },
    {
      "packageName": "@azure/arm-agrifood",
      "projectFolder": "sdk/agrifood/arm-agrifood",
      "versionPolicyName": "management"
    },
    {
      "packageName": "@azure/arm-chaos",
      "projectFolder": "sdk/chaos/arm-chaos",
      "versionPolicyName": "management"
    },
    {
      "packageName": "@azure/functions-authentication-events",
      "projectFolder": "sdk/entra/functions-authentication-events",
      "versionPolicyName": "client"
    },
    {
<<<<<<< HEAD
      "packageName": "@azure/arm-hybridcontainerservice",
      "projectFolder": "sdk/hybridcontainerservice/arm-hybridcontainerservice",
=======
      "packageName": "@azure-rest/developer-devcenter",
      "projectFolder": "sdk/devcenter/developer-devcenter-rest",
      "versionPolicyName": "client"
    },
    {
      "packageName": "@azure/arm-securitydevops",
      "projectFolder": "sdk/securitydevops/arm-securitydevops",
      "versionPolicyName": "management"
    },
    {
      "packageName": "@azure/arm-devhub",
      "projectFolder": "sdk/devhub/arm-devhub",
      "versionPolicyName": "management"
    },
    {
      "packageName": "@azure-rest/load-testing",
      "projectFolder": "sdk/loadtestservice/load-testing-rest",
      "versionPolicyName": "client"
    },
    {
      "packageName": "@azure/arm-elasticsan",
      "projectFolder": "sdk/elasticsans/arm-elasticsan",
      "versionPolicyName": "management"
    },
    {
      "packageName": "@azure/arm-appcomplianceautomation",
      "projectFolder": "sdk/appcomplianceautomation/arm-appcomplianceautomation",
      "versionPolicyName": "management"
    },
    {
      "packageName": "@azure/arm-elastic",
      "projectFolder": "sdk/elastic/arm-elastic",
>>>>>>> 37bc3c55
      "versionPolicyName": "management"
    }
  ]
}<|MERGE_RESOLUTION|>--- conflicted
+++ resolved
@@ -1,7 +1,7 @@
 /**
  * This is the main configuration file for Rush.
  * For full documentation, please see https://rushjs.io
- */{
+ */ {
   "$schema": "https://developer.microsoft.com/json-schemas/rush/v5/rush.schema.json",
   /**
    * (Required) This specifies the version of the Rush engine to be used in this repo.
@@ -1897,43 +1897,43 @@
       "versionPolicyName": "client"
     },
     {
-<<<<<<< HEAD
+      "packageName": "@azure-rest/developer-devcenter",
+      "projectFolder": "sdk/devcenter/developer-devcenter-rest",
+      "versionPolicyName": "client"
+    },
+    {
+      "packageName": "@azure/arm-securitydevops",
+      "projectFolder": "sdk/securitydevops/arm-securitydevops",
+      "versionPolicyName": "management"
+    },
+    {
+      "packageName": "@azure/arm-devhub",
+      "projectFolder": "sdk/devhub/arm-devhub",
+      "versionPolicyName": "management"
+    },
+    {
+      "packageName": "@azure-rest/load-testing",
+      "projectFolder": "sdk/loadtestservice/load-testing-rest",
+      "versionPolicyName": "client"
+    },
+    {
+      "packageName": "@azure/arm-elasticsan",
+      "projectFolder": "sdk/elasticsans/arm-elasticsan",
+      "versionPolicyName": "management"
+    },
+    {
+      "packageName": "@azure/arm-appcomplianceautomation",
+      "projectFolder": "sdk/appcomplianceautomation/arm-appcomplianceautomation",
+      "versionPolicyName": "management"
+    },
+    {
+      "packageName": "@azure/arm-elastic",
+      "projectFolder": "sdk/elastic/arm-elastic",
+      "versionPolicyName": "management"
+    },
+    {
       "packageName": "@azure/arm-hybridcontainerservice",
       "projectFolder": "sdk/hybridcontainerservice/arm-hybridcontainerservice",
-=======
-      "packageName": "@azure-rest/developer-devcenter",
-      "projectFolder": "sdk/devcenter/developer-devcenter-rest",
-      "versionPolicyName": "client"
-    },
-    {
-      "packageName": "@azure/arm-securitydevops",
-      "projectFolder": "sdk/securitydevops/arm-securitydevops",
-      "versionPolicyName": "management"
-    },
-    {
-      "packageName": "@azure/arm-devhub",
-      "projectFolder": "sdk/devhub/arm-devhub",
-      "versionPolicyName": "management"
-    },
-    {
-      "packageName": "@azure-rest/load-testing",
-      "projectFolder": "sdk/loadtestservice/load-testing-rest",
-      "versionPolicyName": "client"
-    },
-    {
-      "packageName": "@azure/arm-elasticsan",
-      "projectFolder": "sdk/elasticsans/arm-elasticsan",
-      "versionPolicyName": "management"
-    },
-    {
-      "packageName": "@azure/arm-appcomplianceautomation",
-      "projectFolder": "sdk/appcomplianceautomation/arm-appcomplianceautomation",
-      "versionPolicyName": "management"
-    },
-    {
-      "packageName": "@azure/arm-elastic",
-      "projectFolder": "sdk/elastic/arm-elastic",
->>>>>>> 37bc3c55
       "versionPolicyName": "management"
     }
   ]
