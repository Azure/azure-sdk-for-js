/**
 * This is the main configuration file for Rush.
 * For full documentation, please see https://rushjs.io
 */
{
  "$schema": "https://developer.microsoft.com/json-schemas/rush/v5/rush.schema.json",
  /**
   * (Required) This specifies the version of the Rush engine to be used in this repo.
   * Rush's "version selector" feature ensures that the globally installed tool will
   * behave like this release, regardless of which version is installed globally.
   *
   * The common/scripts/install-run-rush.js automation script also uses this version.
   *
   * NOTE: If you upgrade to a new major version of Rush, you should replace the "v5"
   * path segment in the "$schema" field for all your Rush config files.  This will ensure
   * correct error-underlining and tab-completion for editors such as VS Code.
   */
  "rushVersion": "5.10.3",
  /**
   * The next field selects which package manager should be installed and determines its version.
   * Rush installs its own local copy of the package manager to ensure that your build process
   * is fully isolated from whatever tools are present in the local environment.
   *
   * Specify one of: "pnpmVersion", "npmVersion", or "yarnVersion".  See the Rush documentation
   * for details about these alternatives.
   */
  "pnpmVersion": "3.6.0",
  // "npmVersion": "4.5.0",
  // "yarnVersion": "1.9.4",
  /**
   * Options that are only used when the PNPM package manager is selected
   */
  "pnpmOptions": {
    /**
     * If true, then Rush will add the "--strict-peer-dependencies" option when invoking PNPM.
     * This causes "rush install" to fail if there are unsatisfied peer dependencies, which is
     * an invalid state that can cause build failures or incompatible dependency versions.
     * (For historical reasons, JavaScript package managers generally do not treat this invalid
     * state as an error.)
     *
     * The default value is false to avoid legacy compatibility issues.
     * It is strongly recommended to set strictPeerDependencies=true.
     */
    "strictPeerDependencies": true,
    /**
     * Configures the strategy used to select versions during installation.
     *
     * This feature requires PNPM version 3.1 or newer.  It corresponds to the "--resolution-strategy" command-line
     * option for PNPM.  Possible values are "fast" and "fewer-dependencies".  PNPM's default is "fast", but this may
     * be incompatible with certain packages, for example the "@types" packages from DefinitelyTyped.  Rush's default
     * is "fewer-dependencies", which causes PNPM to avoid installing a newer version if an already installed version
     * can be reused; this is more similar to NPM's algorithm.
     */
    "resolutionStrategy": "fast"
  },
  /**
   * Older releases of the NodeJS engine may be missing features required by your system.
   * Other releases may have bugs.  In particular, the "latest" version will not be a
   * Long Term Support (LTS) version and is likely to have regressions.
   *
   * Specify a SemVer range to ensure developers use a NodeJS version that is appropriate
   * for your repo.
   */
  "nodeSupportedVersionRange": ">=8.0.0",
  /**
   * If you would like the version specifiers for your dependencies to be consistent, then
   * uncomment this line. This is effectively similar to running "rush check" before any
   * of the following commands:
   *
   *   rush install, rush update, rush link, rush version, rush publish
   *
   * In some cases you may want this turned on, but need to allow certain packages to use a different
   * version. In those cases, you will need to add an entry to the "allowedAlternativeVersions"
   * section of the common-versions.json.
   */
  "ensureConsistentVersions": true,
  /**
   * Large monorepos can become intimidating for newcomers if project folder paths don't follow
   * a consistent and recognizable pattern.  When the system allows nested folder trees,
   * we've found that teams will often use subfolders to create islands that isolate
   * their work from others ("shipping the org").  This hinders collaboration and code sharing.
   *
   * The Rush developers recommend a "category folder" model, where buildable project folders
   * must always be exactly two levels below the repo root.  The parent folder acts as the category.
   * This provides a basic facility for grouping related projects (e.g. "apps", "libaries",
   * "tools", "prototypes") while still encouraging teams to organize their projects into
   * a unified taxonomy.  Limiting to 2 levels seems very restrictive at first, but if you have
   * 20 categories and 20 projects in each category, this scheme can easily accommodate hundreds
   * of projects.  In practice, you will find that the folder hierarchy needs to be rebalanced
   * occasionally, but if that's painful, it's a warning sign that your development style may
   * discourage refactoring.  Reorganizing the categories should be an enlightening discussion
   * that brings people together, and maybe also identifies poor coding practices (e.g. file
   * references that reach into other project's folders without using NodeJS module resolution).
   *
   * The defaults are projectFolderMinDepth=1 and projectFolderMaxDepth=2.
   *
   * To remove these restrictions, you could set projectFolderMinDepth=1
   * and set projectFolderMaxDepth to a large number.
   */
  "projectFolderMinDepth": 3,
  "projectFolderMaxDepth": 3,
  /**
   * This feature helps you to review and approve new packages before they are introduced
   * to your monorepo.  For example, you may be concerned about licensing, code quality,
   * performance, or simply accumulating too many libraries with overlapping functionality.
   * The approvals are tracked in two config files "browser-approved-packages.json"
   * and "nonbrowser-approved-packages.json".  See the Rush documentation for details.
   */
  // "approvedPackagesPolicy": {
  //   /**
  //    * The review categories allow you to say for example "This library is approved for usage
  //    * in prototypes, but not in production code."
  //    *
  //    * Each project can be associated with one review category, by assigning the "reviewCategory" field
  //    * in the "projects" section of rush.json.  The approval is then recorded in the files
  //    * "common/config/rush/browser-approved-packages.json" and "nonbrowser-approved-packages.json"
  //    * which are automatically generated during "rush update".
  //    *
  //    * Designate categories with whatever granularity is appropriate for your review process,
  //    * or you could just have a single category called "default".
  //    */
  //   "reviewCategories": [
  //     // Some example categories:
  //     "production", // projects that ship to production
  //     "tools",      // non-shipping projects that are part of the developer toolchain
  //     "prototypes"  // experiments that should mostly be ignored by the review process
  //   ],
  //
  //   /**
  //    * A list of NPM package scopes that will be excluded from review.
  //    * We recommend to exclude TypeScript typings (the "@types" scope), because
  //    * if the underlying package was already approved, this would imply that the typings
  //    * are also approved.
  //    */
  //   // "ignoredNpmScopes": [ "@types" ]
  // },
  /**
   * If you use Git as your version control system, this section has some additional
   * optional features you can use.
   */
  "gitPolicy": {
    /**
     * Work at a big company?  Tired of finding Git commits at work with unprofessional Git
     * emails such as "beer-lover@my-college.edu"?  Rush can validate people's Git email address
     * before they get started.
     *
     * Define a list of regular expressions describing allowable e-mail patterns for Git commits.
     * They are case-insensitive anchored JavaScript RegExps.  Example: ".*@example\.com"
     *
     * IMPORTANT: Because these are regular expressions encoded as JSON string literals,
     * RegExp escapes need two backspashes, and ordinary periods should be "\\.".
     */
    // "allowedEmailRegExps": [
    //   "[^@]+@users\\.noreply\\.github\\.com",
    //   "travis@example\\.org"
    // ],
    /**
     * When Rush reports that the address is malformed, the notice can include an example
     * of a recommended email.  Make sure it conforms to one of the allowedEmailRegExps
     * expressions.
     */
    // "sampleEmail": "mrexample@users.noreply.github.com",
    /**
     * The commit message to use when committing changes during 'rush publish'.
     *
     * For example, if you want to prevent these commits from triggering a CI build,
     * you might configure your system's trigger to look for a special string such as "[skip-ci]"
     * in the commit message, and then customize Rush's message to contain that string.
     */
    // "versionBumpCommitMessage": "Applying package updates. [skip-ci]"
  },
  "repository": {
    /**
     * The URL of this Git repository, used by "rush change" to determine the base branch for your PR.
     *
     * The "rush change" command needs to determine which files are affected by your PR diff.
     * If you merged or cherry-picked commits from the master branch into your PR branch, those commits
     * should be excluded from this diff (since they belong to some other PR).  In order to do that,
     * Rush needs to know where to find the base branch for your PR.  This information cannot be
     * determined from Git alone, since the "pull request" feature is not a Git concept.  Ideally
     * Rush would use a vendor-specific protocol to query the information from GitHub, Azure DevOps, etc.
     * But to keep things simple, "rush change" simply assumes that your PR is against the "master" branch
     * of the Git remote indicated by the respository.url setting in rush.json.  If you are working in
     * a GitHub "fork" of the real repo, this setting will be different from the repository URL of your
     * your PR branch, and in this situation "rush change" will also automatically invoke "git fetch"
     * to retrieve the latest activity for the remote master branch.
     */
    "url": "https://github.com/Azure/azure-sdk-for-js"
  },
  /**
   * Event hooks are customized script actions that Rush executes when specific events occur
   */
  "eventHooks": {
    /**
     * The list of shell commands to run before the Rush installation starts
     */
    "preRushInstall": [
      // "common/scripts/pre-rush-install.js"
    ],
    /**
     * The list of shell commands to run after the Rush installation finishes
     */
    "postRushInstall": [],
    /**
     * The list of shell commands to run before the Rush build command starts
     */
    "preRushBuild": [],
    /**
     * The list of shell commands to run after the Rush build command finishes
     */
    "postRushBuild": []
  },
  /**
   * Installation variants allow you to maintain a parallel set of configuration files that can be
   * used to build the entire monorepo with an alternate set of dependencies.  For example, suppose
   * you upgrade all your projects to use a new release of an important framework, but during a transition period
   * you intend to maintain compability with the old release.  In this situation, you probably want your
   * CI validation to build the entire repo twice: once with the old release, and once with the new release.
   *
   * Rush "installation variants" correspond to sets of config files located under this folder:
   *
   *   common/config/rush/variants/<variant_name>
   *
   * The variant folder can contain an alternate common-versions.json file.  Its "preferredVersions" field can be used
   * to select older versions of dependencies (within a loose SemVer range specified in your package.json files).
   * To install a variant, run "rush install --variant <variant_name>".
   *
   * For more details and instructions, see this article:  https://rushjs.io/pages/advanced/installation_variants/
   */
  "variants": [
    // {
    //   /**
    //    * The folder name for this variant.
    //    */
    //   "variantName": "old-sdk",
    //
    //   /**
    //    * An informative description
    //    */
    //   "description": "Build this repo using the previous release of the SDK"
    // }
  ],
  /**
   * Rush can collect anonymous telemetry about everyday developer activity such as
   * success/failure of installs, builds, and other operations.  You can use this to identify
   * problems with your toolchain or Rush itself.  THIS TELEMETRY IS NOT SHARED WITH MICROSOFT.
   * It is written into JSON files in the common/temp folder.  It's up to you to write scripts
   * that read these JSON files and do something with them.  These scripts are typically registered
   * in the "eventHooks" section.
   */
  // "telemetryEnabled": false,
  /**
   * Allows creation of hotfix changes. This feature is experimental so it is disabled by default.
   */
  // "hotfixChangeEnabled": false,
  /**
   * (Required) This is the inventory of projects to be managed by Rush.
   *
   * Rush does not automatically scan for projects using wildcards, for a few reasons:
   * 1. Depth-first scans are expensive, particularly when tools need to repeatedly collect the list.
   * 2. On a caching CI machine, scans can accidentally pick up files left behind from a previous build.
   * 3. It's useful to have a centralized inventory of all projects and their important metadata.
   */
  "projects": [
    // {
    //   /**
    //    * The NPM package name of the project (must match package.json)
    //    */
    //   "packageName": "my-app",
    //
    //   /**
    //    * The path to the project folder, relative to the rush.json config file.
    //    */
    //   "projectFolder": "apps/my-app",
    //
    //   /**
    //    * An optional category for usage in the "browser-approved-packages.json"
    //    * and "nonbrowser-approved-packages.json" files.  The value must be one of the
    //    * strings from the "reviewCategories" defined above.
    //    */
    //   "reviewCategory": "production",
    //
    //   /**
    //    * A list of local projects that appear as devDependencies for this project, but cannot be
    //    * locally linked because it would create a cyclic dependency; instead, the last published
    //    * version will be installed in the Common folder.
    //    */
    //   "cyclicDependencyProjects": [
    //     // "my-toolchain"
    //   ],
    //
    //   /**
    //    * If true, then this project will be ignored by the "rush check" command.
    //    * The default value is false.
    //    */
    //   // "skipRushCheck": false,
    //
    //   /**
    //    * A flag indicating that changes to this project will be published to npm, which affects
    //    * the Rush change and publish workflows. The default value is false.
    //    * NOTE: "versionPolicyName" and "shouldPublish" are alternatives; you cannot specify them both.
    //    */
    //   // "shouldPublish": false,
    //
    //   /**
    //    * An optional version policy associated with the project.  Version policies are defined
    //    * in "version-policies.json" file.  See the "rush publish" documentation for more info.
    //    * NOTE: "versionPolicyName" and "shouldPublish" are alternatives; you cannot specify them both.
    //    */
    //   // "versionPolicyName": ""
    // },
    //
    {
      "packageName": "@azure/abort-controller",
      "projectFolder": "sdk/core/abort-controller"
    },
    {
      "packageName": "@azure/core-amqp",
      "projectFolder": "sdk/core/core-amqp"
    },
    {
      "packageName": "@azure/core-arm",
      "projectFolder": "sdk/core/core-arm"
    },
    {
      "packageName": "@azure/core-asynciterator-polyfill",
      "projectFolder": "sdk/core/core-asynciterator-polyfill"
    },
    {
      "packageName": "@azure/core-auth",
      "projectFolder": "sdk/core/core-auth"
    },
    {
      "packageName": "@azure/core-http",
      "projectFolder": "sdk/core/core-http"
    },
    {
      "packageName": "@azure/core-paging",
      "projectFolder": "sdk/core/core-paging"
    },
    {
      "packageName": "@azure/cosmos",
      "projectFolder": "sdk/cosmosdb/cosmos"
    },
    {
      "packageName": "@azure/event-hubs",
      "projectFolder": "sdk/eventhub/event-hubs"
    },
    {
      "packageName": "@azure/event-processor-host",
      "projectFolder": "sdk/eventhub/event-processor-host"
    },
    {
      "packageName": "testhub",
      "projectFolder": "sdk/eventhub/testhub"
    },
    {
      "packageName": "@azure/identity",
      "projectFolder": "sdk/identity/identity"
    },
    {
      "packageName": "@azure/keyvault-certificates",
      "projectFolder": "sdk/keyvault/keyvault-certificates"
    },
    {
      "packageName": "@azure/keyvault-keys",
      "projectFolder": "sdk/keyvault/keyvault-keys"
    },
    {
      "packageName": "@azure/keyvault-secrets",
      "projectFolder": "sdk/keyvault/keyvault-secrets"
    },
    {
      "packageName": "@azure/service-bus",
      "projectFolder": "sdk/servicebus/service-bus"
    },
    {
      "packageName": "@azure/storage-blob",
      "projectFolder": "sdk/storage/storage-blob"
    },
    {
      "packageName": "@azure/storage-file",
      "projectFolder": "sdk/storage/storage-file"
    },
    {
      "packageName": "@azure/storage-queue",
      "projectFolder": "sdk/storage/storage-queue"
    },
    {
      "packageName": "@azure/template",
      "projectFolder": "sdk/template/template"
<<<<<<< HEAD
    },
    {
      "packageName": "@azure/test-utils-recorder",
      "projectFolder": "sdk/test-utils/recorder"
    },
    {
      "packageName": "testhub",
      "projectFolder": "sdk/eventhub/testhub"
=======
>>>>>>> 80863316
    }
  ]
}<|MERGE_RESOLUTION|>--- conflicted
+++ resolved
@@ -389,17 +389,10 @@
     {
       "packageName": "@azure/template",
       "projectFolder": "sdk/template/template"
-<<<<<<< HEAD
     },
     {
       "packageName": "@azure/test-utils-recorder",
       "projectFolder": "sdk/test-utils/recorder"
-    },
-    {
-      "packageName": "testhub",
-      "projectFolder": "sdk/eventhub/testhub"
-=======
->>>>>>> 80863316
     }
   ]
 }