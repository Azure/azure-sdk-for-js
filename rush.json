/**
 * This is the main configuration file for Rush.
 * For full documentation, please see https://rushjs.io
 */{
  "$schema": "https://developer.microsoft.com/json-schemas/rush/v5/rush.schema.json",
  /**
   * (Required) This specifies the version of the Rush engine to be used in this repo.
   * Rush's "version selector" feature ensures that the globally installed tool will
   * behave like this release, regardless of which version is installed globally.
   *
   * The common/scripts/install-run-rush.js automation script also uses this version.
   *
   * NOTE: If you upgrade to a new major version of Rush, you should replace the "v5"
   * path segment in the "$schema" field for all your Rush config files.  This will ensure
   * correct error-underlining and tab-completion for editors such as VS Code.
   */
  "rushVersion": "5.63.0",
  /**
   * The next field selects which package manager should be installed and determines its version.
   * Rush installs its own local copy of the package manager to ensure that your build process
   * is fully isolated from whatever tools are present in the local environment.
   *
   * Specify one of: "pnpmVersion", "npmVersion", or "yarnVersion".  See the Rush documentation
   * for details about these alternatives.
   */
  "pnpmVersion": "6.32.3",
  // "npmVersion": "4.5.0",
  // "yarnVersion": "1.9.4",
  /**
   * Options that are only used when the PNPM package manager is selected
   */
  "pnpmOptions": {
    /**
     * If true, then Rush will add the "--strict-peer-dependencies" option when invoking PNPM.
     * This causes "rush install" to fail if there are unsatisfied peer dependencies, which is
     * an invalid state that can cause build failures or incompatible dependency versions.
     * (For historical reasons, JavaScript package managers generally do not treat this invalid
     * state as an error.)
     *
     * The default value is false to avoid legacy compatibility issues.
     * It is strongly recommended to set strictPeerDependencies=true.
     */
    "strictPeerDependencies": true,
    /**
     * Configures the strategy used to select versions during installation.
     *
     * This feature requires PNPM version 3.1 or newer.  It corresponds to the "--resolution-strategy" command-line
     * option for PNPM.  Possible values are "fast" and "fewer-dependencies".  PNPM's default is "fast", but this may
     * be incompatible with certain packages, for example the "@types" packages from DefinitelyTyped.  Rush's default
     * is "fewer-dependencies", which causes PNPM to avoid installing a newer version if an already installed version
     * can be reused; this is more similar to NPM's algorithm.
     */
    "resolutionStrategy": "fewer-dependencies"
  },
  /**
   * Older releases of the NodeJS engine may be missing features required by your system.
   * Other releases may have bugs.  In particular, the "latest" version will not be a
   * Long Term Support (LTS) version and is likely to have regressions.
   *
   * Specify a SemVer range to ensure developers use a NodeJS version that is appropriate
   * for your repo.
   */
  "nodeSupportedVersionRange": ">=8.0.0",
  /**
   * Odd-numbered major versions of Node.js are experimental.  Even-numbered releases
   * spend six months in a stabilization period before the first Long Term Support (LTS) version.
   * For example, 8.9.0 was the first LTS version of Node.js 8.  Pre-LTS versions are not recommended
   * for production usage because they frequently have bugs.  They may cause Rush itself
   * to malfunction.
   *
   * Rush normally prints a warning if it detects a pre-LTS Node.js version.  If you are testing
   * pre-LTS versions in preparation for supporting the first LTS version, you can use this setting
   * to disable Rush's warning.
   */
  "suppressNodeLtsWarning": true,
  /**
   * If you would like the version specifiers for your dependencies to be consistent, then
   * uncomment this line. This is effectively similar to running "rush check" before any
   * of the following commands:
   *
   *   rush install, rush update, rush link, rush version, rush publish
   *
   * In some cases you may want this turned on, but need to allow certain packages to use a different
   * version. In those cases, you will need to add an entry to the "allowedAlternativeVersions"
   * section of the common-versions.json.
   */
  // "ensureConsistentVersions": true,
  /**
   * Large monorepos can become intimidating for newcomers if project folder paths don't follow
   * a consistent and recognizable pattern.  When the system allows nested folder trees,
   * we've found that teams will often use subfolders to create islands that isolate
   * their work from others ("shipping the org").  This hinders collaboration and code sharing.
   *
   * The Rush developers recommend a "category folder" model, where buildable project folders
   * must always be exactly two levels below the repo root.  The parent folder acts as the category.
   * This provides a basic facility for grouping related projects (e.g. "apps", "libaries",
   * "tools", "prototypes") while still encouraging teams to organize their projects into
   * a unified taxonomy.  Limiting to 2 levels seems very restrictive at first, but if you have
   * 20 categories and 20 projects in each category, this scheme can easily accommodate hundreds
   * of projects.  In practice, you will find that the folder hierarchy needs to be rebalanced
   * occasionally, but if that's painful, it's a warning sign that your development style may
   * discourage refactoring.  Reorganizing the categories should be an enlightening discussion
   * that brings people together, and maybe also identifies poor coding practices (e.g. file
   * references that reach into other project's folders without using NodeJS module resolution).
   *
   * The defaults are projectFolderMinDepth=1 and projectFolderMaxDepth=2.
   *
   * To remove these restrictions, you could set projectFolderMinDepth=1
   * and set projectFolderMaxDepth to a large number.
   */
  "projectFolderMinDepth": 3,
  "projectFolderMaxDepth": 4,
  /**
   * This feature helps you to review and approve new packages before they are introduced
   * to your monorepo.  For example, you may be concerned about licensing, code quality,
   * performance, or simply accumulating too many libraries with overlapping functionality.
   * The approvals are tracked in two config files "browser-approved-packages.json"
   * and "nonbrowser-approved-packages.json".  See the Rush documentation for details.
   */
  // "approvedPackagesPolicy": {
  //   /**
  //    * The review categories allow you to say for example "This library is approved for usage
  //    * in prototypes, but not in production code."
  //    *
  //    * Each project can be associated with one review category, by assigning the "reviewCategory" field
  //    * in the "projects" section of rush.json.  The approval is then recorded in the files
  //    * "common/config/rush/browser-approved-packages.json" and "nonbrowser-approved-packages.json"
  //    * which are automatically generated during "rush update".
  //    *
  //    * Designate categories with whatever granularity is appropriate for your review process,
  //    * or you could just have a single category called "default".
  //    */
  //   "reviewCategories": [
  //     // Some example categories:
  //     "production", // projects that ship to production
  //     "tools",      // non-shipping projects that are part of the developer toolchain
  //     "prototypes"  // experiments that should mostly be ignored by the review process
  //   ],
  //
  //   /**
  //    * A list of NPM package scopes that will be excluded from review.
  //    * We recommend to exclude TypeScript typings (the "@types" scope), because
  //    * if the underlying package was already approved, this would imply that the typings
  //    * are also approved.
  //    */
  //   // "ignoredNpmScopes": [ "@types" ]
  // },
  /**
   * If you use Git as your version control system, this section has some additional
   * optional features you can use.
   */
  "gitPolicy": {
    /**
     * Work at a big company?  Tired of finding Git commits at work with unprofessional Git
     * emails such as "beer-lover@my-college.edu"?  Rush can validate people's Git email address
     * before they get started.
     *
     * Define a list of regular expressions describing allowable e-mail patterns for Git commits.
     * They are case-insensitive anchored JavaScript RegExps.  Example: ".*@example\.com"
     *
     * IMPORTANT: Because these are regular expressions encoded as JSON string literals,
     * RegExp escapes need two backspashes, and ordinary periods should be "\\.".
     */
    // "allowedEmailRegExps": [
    //   "[^@]+@users\\.noreply\\.github\\.com",
    //   "travis@example\\.org"
    // ],
    /**
     * When Rush reports that the address is malformed, the notice can include an example
     * of a recommended email.  Make sure it conforms to one of the allowedEmailRegExps
     * expressions.
     */
    // "sampleEmail": "mrexample@users.noreply.github.com",
    /**
     * The commit message to use when committing changes during 'rush publish'.
     *
     * For example, if you want to prevent these commits from triggering a CI build,
     * you might configure your system's trigger to look for a special string such as "[skip-ci]"
     * in the commit message, and then customize Rush's message to contain that string.
     */
    // "versionBumpCommitMessage": "Applying package updates. [skip-ci]"
  },
  "repository": {
    /**
     * The URL of this Git repository, used by "rush change" to determine the base branch for your PR.
     *
     * The "rush change" command needs to determine which files are affected by your PR diff.
     * If you merged or cherry-picked commits from the main branch into your PR branch, those commits
     * should be excluded from this diff (since they belong to some other PR).  In order to do that,
     * Rush needs to know where to find the base branch for your PR.  This information cannot be
     * determined from Git alone, since the "pull request" feature is not a Git concept.  Ideally
     * Rush would use a vendor-specific protocol to query the information from GitHub, Azure DevOps, etc.
     * But to keep things simple, "rush change" simply assumes that your PR is against the "main" branch
     * of the Git remote indicated by the respository.url setting in rush.json.  If you are working in
     * a GitHub "fork" of the real repo, this setting will be different from the repository URL of your
     * your PR branch, and in this situation "rush change" will also automatically invoke "git fetch"
     * to retrieve the latest activity for the remote main branch.
     */
    "url": "https://github.com/Azure/azure-sdk-for-js"
  },
  /**
   * Event hooks are customized script actions that Rush executes when specific events occur
   */
  "eventHooks": {
    /**
     * The list of shell commands to run before the Rush installation starts
     */
    "preRushInstall": [
      // "common/scripts/pre-rush-install.js"
    ],
    /**
     * The list of shell commands to run after the Rush installation finishes
     */
    "postRushInstall": [],
    /**
     * The list of shell commands to run before the Rush build command starts
     */
    "preRushBuild": [],
    /**
     * The list of shell commands to run after the Rush build command finishes
     */
    "postRushBuild": []
  },
  /**
   * Installation variants allow you to maintain a parallel set of configuration files that can be
   * used to build the entire monorepo with an alternate set of dependencies.  For example, suppose
   * you upgrade all your projects to use a new release of an important framework, but during a transition period
   * you intend to maintain compability with the old release.  In this situation, you probably want your
   * CI validation to build the entire repo twice: once with the old release, and once with the new release.
   *
   * Rush "installation variants" correspond to sets of config files located under this folder:
   *
   *   common/config/rush/variants/<variant_name>
   *
   * The variant folder can contain an alternate common-versions.json file.  Its "preferredVersions" field can be used
   * to select older versions of dependencies (within a loose SemVer range specified in your package.json files).
   * To install a variant, run "rush install --variant <variant_name>".
   *
   * For more details and instructions, see this article:  https://rushjs.io/pages/advanced/installation_variants/
   */
  "variants": [
    // {
    //   /**
    //    * The folder name for this variant.
    //    */
    //   "variantName": "old-sdk",
    //
    //   /**
    //    * An informative description
    //    */
    //   "description": "Build this repo using the previous release of the SDK"
    // }
  ],
  /**
   * Rush can collect anonymous telemetry about everyday developer activity such as
   * success/failure of installs, builds, and other operations.  You can use this to identify
   * problems with your toolchain or Rush itself.  THIS TELEMETRY IS NOT SHARED WITH MICROSOFT.
   * It is written into JSON files in the common/temp folder.  It's up to you to write scripts
   * that read these JSON files and do something with them.  These scripts are typically registered
   * in the "eventHooks" section.
   */
  // "telemetryEnabled": false,
  /**
   * Allows creation of hotfix changes. This feature is experimental so it is disabled by default.
   */
  // "hotfixChangeEnabled": false,
  /**
   * (Required) This is the inventory of projects to be managed by Rush.
   *
   * Rush does not automatically scan for projects using wildcards, for a few reasons:
   * 1. Depth-first scans are expensive, particularly when tools need to repeatedly collect the list.
   * 2. On a caching CI machine, scans can accidentally pick up files left behind from a previous build.
   * 3. It's useful to have a centralized inventory of all projects and their important metadata.
   */
  "projects": [
    // {
    //   /**
    //    * The NPM package name of the project (must match package.json)
    //    */
    //   "packageName": "my-app",
    //
    //   /**
    //    * The path to the project folder, relative to the rush.json config file.
    //    */
    //   "projectFolder": "apps/my-app",
    //
    //   /**
    //    * An optional category for usage in the "browser-approved-packages.json"
    //    * and "nonbrowser-approved-packages.json" files.  The value must be one of the
    //    * strings from the "reviewCategories" defined above.
    //    */
    //   "reviewCategory": "production",
    //
    //   /**
    //    * A list of local projects that appear as devDependencies for this project, but cannot be
    //    * locally linked because it would create a cyclic dependency; instead, the last published
    //    * version will be installed in the Common folder.
    //    */
    //   "cyclicDependencyProjects": [
    //     // "my-toolchain"
    //   ],
    //
    //   /**
    //    * If true, then this project will be ignored by the "rush check" command.
    //    * The default value is false.
    //    */
    //   // "skipRushCheck": false,
    //
    //   /**
    //    * A flag indicating that changes to this project will be published to npm, which affects
    //    * the Rush change and publish workflows. The default value is false.
    //    * NOTE: "versionPolicyName" and "shouldPublish" are alternatives; you cannot specify them both.
    //    */
    //   // "shouldPublish": false,
    //
    //   /**
    //    * An optional version policy associated with the project.  Version policies are defined
    //    * in "version-policies.json" file.  See the "rush publish" documentation for more info.
    //    * NOTE: "versionPolicyName" and "shouldPublish" are alternatives; you cannot specify them both.
    //    */
    //   // "versionPolicyName": ""
    // },
    //
    {
      "packageName": "@azure/abort-controller",
      "projectFolder": "sdk/core/abort-controller",
      "versionPolicyName": "core"
    },
    {
      "packageName": "@azure/app-configuration",
      "projectFolder": "sdk/appconfiguration/app-configuration",
      "versionPolicyName": "client"
    },
    {
      "packageName": "@azure-rest/agrifood-farming",
      "projectFolder": "sdk/agrifood/agrifood-farming-rest",
      "versionPolicyName": "client"
    },
    {
      "packageName": "@azure-rest/purview-administration",
      "projectFolder": "sdk/purview/purview-administration-rest",
      "versionPolicyName": "client"
    },
    {
      "packageName": "@azure-rest/purview-catalog",
      "projectFolder": "sdk/purview/purview-catalog-rest",
      "versionPolicyName": "client"
    },
    {
      "packageName": "@azure-rest/purview-scanning",
      "projectFolder": "sdk/purview/purview-scanning-rest",
      "versionPolicyName": "client"
    },
    {
      "packageName": "@azure-rest/ai-document-translator",
      "projectFolder": "sdk/documenttranslator/ai-document-translator-rest",
      "versionPolicyName": "client"
    },
    {
      "packageName": "@azure-rest/confidential-ledger",
      "projectFolder": "sdk/confidentialledger/confidential-ledger-rest",
      "versionPolicyName": "client"
    },
    {
      "packageName": "@azure/ai-anomaly-detector",
      "projectFolder": "sdk/anomalydetector/ai-anomaly-detector",
      "versionPolicyName": "client"
    },
    {
      "packageName": "@azure/ai-form-recognizer",
      "projectFolder": "sdk/formrecognizer/ai-form-recognizer",
      "versionPolicyName": "client"
    },
    {
      "packageName": "@azure/ai-text-analytics",
      "projectFolder": "sdk/textanalytics/ai-text-analytics",
      "versionPolicyName": "client"
    },
    {
      "packageName": "@azure/ai-metrics-advisor",
      "projectFolder": "sdk/metricsadvisor/ai-metrics-advisor",
      "versionPolicyName": "client"
    },
    {
      "packageName": "@azure/search-documents",
      "projectFolder": "sdk/search/search-documents",
      "versionPolicyName": "client"
    },
    {
      "packageName": "@azure/attestation",
      "projectFolder": "sdk/attestation/attestation",
      "versionPolicyName": "client"
    },
    {
      "packageName": "@azure/quantum-jobs",
      "projectFolder": "sdk/quantum/quantum-jobs",
      "versionPolicyName": "client"
    },
    {
      "packageName": "@azure/communication-chat",
      "projectFolder": "sdk/communication/communication-chat",
      "versionPolicyName": "client"
    },
    {
      "packageName": "@azure/communication-common",
      "projectFolder": "sdk/communication/communication-common",
      "versionPolicyName": "client"
    },
    {
      "packageName": "@azure/communication-identity",
      "projectFolder": "sdk/communication/communication-identity",
      "versionPolicyName": "client"
    },
    {
      "packageName": "@azure/communication-network-traversal",
      "projectFolder": "sdk/communication/communication-network-traversal",
      "versionPolicyName": "client"
    },
    {
      "packageName": "@azure/communication-phone-numbers",
      "projectFolder": "sdk/communication/communication-phone-numbers",
      "versionPolicyName": "client"
    },
    {
      "packageName": "@azure-tools/communication-short-codes",
      "projectFolder": "sdk/communication/communication-short-codes",
      "versionPolicyName": "client"
    },
    {
      "packageName": "@azure/communication-sms",
      "projectFolder": "sdk/communication/communication-sms",
      "versionPolicyName": "client"
    },
    {
      "packageName": "@azure/container-registry",
      "projectFolder": "sdk/containerregistry/container-registry",
      "versionPolicyName": "client"
    },
    {
      "packageName": "@azure/core-amqp",
      "projectFolder": "sdk/core/core-amqp",
      "versionPolicyName": "core"
    },
    {
      "packageName": "@azure-rest/core-client",
      "projectFolder": "sdk/core/core-client-rest",
      "versionPolicyName": "core"
    },
    {
      "packageName": "@azure/core-auth",
      "projectFolder": "sdk/core/core-auth",
      "versionPolicyName": "core"
    },
    {
      "packageName": "@azure/core-client",
      "projectFolder": "sdk/core/core-client",
      "versionPolicyName": "core"
    },
    {
      "packageName": "@azure/core-http",
      "projectFolder": "sdk/core/core-http",
      "versionPolicyName": "core"
    },
    {
      "packageName": "@azure/core-rest-pipeline",
      "projectFolder": "sdk/core/core-rest-pipeline",
      "versionPolicyName": "core"
    },
    {
      "packageName": "@azure/core-lro",
      "projectFolder": "sdk/core/core-lro",
      "versionPolicyName": "core"
    },
    {
      "packageName": "@azure/core-paging",
      "projectFolder": "sdk/core/core-paging",
      "versionPolicyName": "core"
    },
    {
      "packageName": "@azure/core-tracing",
      "projectFolder": "sdk/core/core-tracing",
      "versionPolicyName": "core"
    },
    {
      "packageName": "@azure/core-util",
      "projectFolder": "sdk/core/core-util",
      "versionPolicyName": "core"
    },
    {
      "packageName": "@azure/core-xml",
      "projectFolder": "sdk/core/core-xml",
      "versionPolicyName": "core"
    },
    {
      "packageName": "@azure/cosmos",
      "projectFolder": "sdk/cosmosdb/cosmos",
      "versionPolicyName": "client"
    },
    {
      "packageName": "@azure/monitor-opentelemetry-exporter",
      "projectFolder": "sdk/monitor/monitor-opentelemetry-exporter",
      "versionPolicyName": "client"
    },
    {
      "packageName": "@azure/monitor-query",
      "projectFolder": "sdk/monitor/monitor-query",
      "versionPolicyName": "client"
    },
    {
      "packageName": "@azure/dev-tool",
      "projectFolder": "common/tools/dev-tool",
      "versionPolicyName": "utility"
    },
    {
      "packageName": "@azure/eventgrid",
      "projectFolder": "sdk/eventgrid/eventgrid",
      "versionPolicyName": "client"
    },
    {
      "packageName": "@azure/event-hubs",
      "projectFolder": "sdk/eventhub/event-hubs",
      "versionPolicyName": "client"
    },
    {
      "packageName": "@azure/eventhubs-checkpointstore-blob",
      "projectFolder": "sdk/eventhub/eventhubs-checkpointstore-blob",
      "versionPolicyName": "client"
    },
    {
      "packageName": "@azure/eventhubs-checkpointstore-table",
      "projectFolder": "sdk/eventhub/eventhubs-checkpointstore-table",
      "versionPolicyName": "client"
    },
    {
      "packageName": "@azure/mock-hub",
      "projectFolder": "sdk/eventhub/mock-hub",
      "versionPolicyName": "utility"
    },
    {
      "packageName": "@azure/identity",
      "projectFolder": "sdk/identity/identity",
      "versionPolicyName": "client"
    },
    {
      "packageName": "@azure/identity-vscode",
      "projectFolder": "sdk/identity/identity-vscode",
      "versionPolicyName": "client"
    },
    {
      "packageName": "@azure/identity-cache-persistence",
      "projectFolder": "sdk/identity/identity-cache-persistence",
      "versionPolicyName": "client"
    },
    {
      "packageName": "@azure/keyvault-common",
      "projectFolder": "sdk/keyvault/keyvault-common",
      "versionPolicyName": "utility"
    },
    {
      "packageName": "@azure/keyvault-admin",
      "projectFolder": "sdk/keyvault/keyvault-admin",
      "versionPolicyName": "client"
    },
    {
      "packageName": "@azure/keyvault-certificates",
      "projectFolder": "sdk/keyvault/keyvault-certificates",
      "versionPolicyName": "client"
    },
    {
      "packageName": "@azure/keyvault-keys",
      "projectFolder": "sdk/keyvault/keyvault-keys",
      "versionPolicyName": "client"
    },
    {
      "packageName": "@azure/keyvault-secrets",
      "projectFolder": "sdk/keyvault/keyvault-secrets",
      "versionPolicyName": "client"
    },
    {
      "packageName": "@azure/logger",
      "projectFolder": "sdk/core/logger",
      "versionPolicyName": "core"
    },
    {
      "packageName": "@azure/opentelemetry-instrumentation-azure-sdk",
      "projectFolder": "sdk/instrumentation/opentelemetry-instrumentation-azure-sdk",
      "versionPolicyName": "client"
    },
    {
      "packageName": "@azure/schema-registry",
      "projectFolder": "sdk/schemaregistry/schema-registry",
      "versionPolicyName": "client"
    },
    {
      "packageName": "@azure/schema-registry-avro",
      "projectFolder": "sdk/schemaregistry/schema-registry-avro",
      "versionPolicyName": "client"
    },
    {
      "packageName": "@azure/service-bus",
      "projectFolder": "sdk/servicebus/service-bus",
      "versionPolicyName": "client"
    },
    {
      "packageName": "@azure/storage-internal-avro",
      "projectFolder": "sdk/storage/storage-internal-avro",
      "versionPolicyName": "utility"
    },
    {
      "packageName": "@azure/storage-blob",
      "projectFolder": "sdk/storage/storage-blob",
      "versionPolicyName": "client"
    },
    {
      "packageName": "@azure/storage-blob-changefeed",
      "projectFolder": "sdk/storage/storage-blob-changefeed",
      "versionPolicyName": "client"
    },
    {
      "packageName": "@azure/storage-file-share",
      "projectFolder": "sdk/storage/storage-file-share",
      "versionPolicyName": "client"
    },
    {
      "packageName": "@azure/storage-file-datalake",
      "projectFolder": "sdk/storage/storage-file-datalake",
      "versionPolicyName": "client"
    },
    {
      "packageName": "@azure/storage-queue",
      "projectFolder": "sdk/storage/storage-queue",
      "versionPolicyName": "client"
    },
    {
      "packageName": "@azure/synapse-access-control",
      "projectFolder": "sdk/synapse/synapse-access-control",
      "versionPolicyName": "client"
    },
    {
      "packageName": "@azure-rest/synapse-access-control",
      "projectFolder": "sdk/synapse/synapse-access-control-rest",
      "versionPolicyName": "client"
    },
    {
      "packageName": "@azure-rest/iot-device-update",
      "projectFolder": "sdk/deviceupdate/iot-device-update-rest",
      "versionPolicyName": "client"
    },
    {
      "packageName": "@azure/synapse-artifacts",
      "projectFolder": "sdk/synapse/synapse-artifacts",
      "versionPolicyName": "client"
    },
    {
      "packageName": "@azure/synapse-managed-private-endpoints",
      "projectFolder": "sdk/synapse/synapse-managed-private-endpoints",
      "versionPolicyName": "client"
    },
    {
      "packageName": "@azure/synapse-monitoring",
      "projectFolder": "sdk/synapse/synapse-monitoring",
      "versionPolicyName": "client"
    },
    {
      "packageName": "@azure/synapse-spark",
      "projectFolder": "sdk/synapse/synapse-spark",
      "versionPolicyName": "client"
    },
    {
      "packageName": "@azure/data-tables",
      "projectFolder": "sdk/tables/data-tables",
      "versionPolicyName": "client"
    },
    {
      "packageName": "@azure-tests/perf-data-tables",
      "projectFolder": "sdk/tables/perf-tests/data-tables",
      "versionPolicyName": "test"
    },
    {
      "packageName": "@azure/template",
      "projectFolder": "sdk/template/template",
      "versionPolicyName": "client"
    },
    {
      "packageName": "@azure-tools/testing-recorder-new",
      "projectFolder": "sdk/test-utils/testing-recorder-new",
      "versionPolicyName": "test"
    },
    {
      "packageName": "@azure/eslint-plugin-azure-sdk",
      "projectFolder": "common/tools/eslint-plugin-azure-sdk",
      "versionPolicyName": "utility"
    },
    {
      "packageName": "@azure-tools/test-recorder",
      "projectFolder": "sdk/test-utils/recorder",
      "versionPolicyName": "utility"
    },
    {
      "packageName": "@azure-tools/test-credential",
      "projectFolder": "sdk/test-utils/test-credential",
      "versionPolicyName": "utility"
    },
    {
      "packageName": "@azure/test-utils-perf",
      "projectFolder": "sdk/test-utils/perf",
      "versionPolicyName": "utility"
    },
    {
      "packageName": "@azure/test-utils",
      "projectFolder": "sdk/test-utils/test-utils",
      "versionPolicyName": "utility"
    },
    {
      "packageName": "@azure/digital-twins-core",
      "projectFolder": "sdk/digitaltwins/digital-twins-core",
      "versionPolicyName": "client"
    },
    {
      "packageName": "@azure/video-analyzer-edge",
      "projectFolder": "sdk/videoanalyzer/video-analyzer-edge",
      "versionPolicyName": "client"
    },
    {
      "packageName": "@azure/iot-modelsrepository",
      "projectFolder": "sdk/iot/iot-modelsrepository",
      "versionPolicyName": "client"
    },
    {
      "packageName": "@azure/dtdl-parser",
      "projectFolder": "sdk/digitaltwins/dtdl-parser",
      "versionPolicyName": "client"
    },
    {
      "packageName": "@azure-tests/perf-ai-form-recognizer",
      "projectFolder": "sdk/formrecognizer/perf-tests/ai-form-recognizer",
      "versionPolicyName": "test"
    },
    {
      "packageName": "@azure-tests/perf-eventgrid",
      "projectFolder": "sdk/eventgrid/perf-tests/eventgrid",
      "versionPolicyName": "test"
    },
    {
      "packageName": "@azure-tests/perf-ai-text-analytics",
      "projectFolder": "sdk/textanalytics/perf-tests/text-analytics",
      "versionPolicyName": "test"
    },
    {
      "packageName": "@azure-tests/perf-storage-blob",
      "projectFolder": "sdk/storage/perf-tests/storage-blob",
      "versionPolicyName": "test"
    },
    {
      "packageName": "@azure-tests/perf-storage-file-share",
      "projectFolder": "sdk/storage/perf-tests/storage-file-share",
      "versionPolicyName": "test"
    },
    {
      "packageName": "@azure-tests/perf-storage-file-datalake",
      "projectFolder": "sdk/storage/perf-tests/storage-file-datalake",
      "versionPolicyName": "test"
    },
    {
      "packageName": "@azure-tests/perf-keyvault-keys",
      "projectFolder": "sdk/keyvault/perf-tests/keyvault-keys",
      "versionPolicyName": "test"
    },
    {
      "packageName": "@azure-tests/perf-keyvault-certificates",
      "projectFolder": "sdk/keyvault/perf-tests/keyvault-certificates",
      "versionPolicyName": "test"
    },
    {
      "packageName": "@azure-tests/perf-keyvault-secrets",
      "projectFolder": "sdk/keyvault/perf-tests/keyvault-secrets",
      "versionPolicyName": "test"
    },
    {
      "packageName": "@azure-tests/perf-identity",
      "projectFolder": "sdk/identity/perf-tests/identity",
      "versionPolicyName": "test"
    },
    {
      "packageName": "@azure-tests/perf-service-bus",
      "projectFolder": "sdk/servicebus/perf-tests/service-bus",
      "versionPolicyName": "test"
    },
    {
      "packageName": "@azure-tests/perf-event-hubs",
      "projectFolder": "sdk/eventhub/perf-tests/event-hubs",
      "versionPolicyName": "test"
    },
    {
      "packageName": "@azure/mixed-reality-authentication",
      "projectFolder": "sdk/mixedreality/mixed-reality-authentication",
      "versionPolicyName": "client"
    },
    {
      "packageName": "@azure/web-pubsub",
      "projectFolder": "sdk/web-pubsub/web-pubsub",
      "versionPolicyName": "client"
    },
    {
      "packageName": "@azure/web-pubsub-express",
      "projectFolder": "sdk/web-pubsub/web-pubsub-express",
      "versionPolicyName": "client"
    },
    {
      "packageName": "@azure-tests/perf-search-documents",
      "projectFolder": "sdk/search/perf-tests/search-documents",
      "versionPolicyName": "test"
    },
    {
      "packageName": "@azure-tests/perf-ai-metrics-advisor",
      "projectFolder": "sdk/metricsadvisor/perf-tests/ai-metrics-advisor",
      "versionPolicyName": "test"
    },
    {
      "packageName": "@azure-tests/perf-container-registry",
      "projectFolder": "sdk/containerregistry/perf-tests/container-registry",
      "versionPolicyName": "test"
    },
    {
      "packageName": "@azure-tests/perf-core-rest-pipeline",
      "projectFolder": "sdk/core/perf-tests/core-rest-pipeline",
      "versionPolicyName": "test"
    },
    {
      "packageName": "@azure-tests/perf-app-configuration",
      "projectFolder": "sdk/appconfiguration/perf-tests/app-configuration",
      "versionPolicyName": "test"
    },
    {
      "packageName": "@azure-tests/perf-monitor-query",
      "projectFolder": "sdk/monitor/perf-tests/monitor-query",
      "versionPolicyName": "test"
    },
    {
      "packageName": "@azure-tests/perf-template",
      "projectFolder": "sdk/template/perf-tests/template",
      "versionPolicyName": "test"
    },
    {
      "packageName": "@azure-tests/perf-schema-registry-avro",
      "projectFolder": "sdk/schemaregistry/perf-tests/schema-registry-avro",
      "versionPolicyName": "test"
    },
    {
      "packageName": "@azure/mixed-reality-remote-rendering",
      "projectFolder": "sdk/remoterendering/mixed-reality-remote-rendering",
      "versionPolicyName": "client"
    },
    {
      "packageName": "@azure/arm-network",
      "projectFolder": "sdk/network/arm-network",
      "versionPolicyName": "management"
    },
    {
      "packageName": "@azure/arm-compute",
      "projectFolder": "sdk/compute/arm-compute",
      "versionPolicyName": "management"
    },
    {
      "packageName": "@azure/arm-storage",
      "projectFolder": "sdk/storage/arm-storage",
      "versionPolicyName": "management"
    },
    {
      "packageName": "@azure/arm-resources",
      "projectFolder": "sdk/resources/arm-resources",
      "versionPolicyName": "management"
    },
    {
      "packageName": "@azure/arm-links",
      "projectFolder": "sdk/links/arm-links",
      "versionPolicyName": "management"
    },
    {
      "packageName": "@azure/arm-policy",
      "projectFolder": "sdk/policy/arm-policy",
      "versionPolicyName": "management"
    },
    {
      "packageName": "@azure/arm-locks",
      "projectFolder": "sdk/locks/arm-locks",
      "versionPolicyName": "management"
    },
    {
      "packageName": "@azure/arm-features",
      "projectFolder": "sdk/features/arm-features",
      "versionPolicyName": "management"
    },
    {
      "packageName": "@azure/arm-managedapplications",
      "projectFolder": "sdk/managedapplications/arm-managedapplications",
      "versionPolicyName": "management"
    },
    {
      "packageName": "@azure/arm-webpubsub",
      "projectFolder": "sdk/web-pubsub/arm-webpubsub",
      "versionPolicyName": "management"
    },
    {
      "packageName": "@azure/arm-keyvault",
      "projectFolder": "sdk/keyvault/arm-keyvault",
      "versionPolicyName": "management"
    },
    {
      "packageName": "@azure/arm-sql",
      "projectFolder": "sdk/sql/arm-sql",
      "versionPolicyName": "management"
    },
    {
      "packageName": "@azure/arm-appservice",
      "projectFolder": "sdk/appservice/arm-appservice",
      "versionPolicyName": "management"
    },
    {
      "packageName": "@azure/arm-resources-subscriptions",
      "projectFolder": "sdk/resources-subscriptions/arm-resources-subscriptions",
      "versionPolicyName": "management"
    },
    {
      "packageName": "@azure/arm-templatespecs",
      "projectFolder": "sdk/templatespecs/arm-templatespecs",
      "versionPolicyName": "management"
    },
    {
      "packageName": "@azure/arm-authorization",
      "projectFolder": "sdk/authorization/arm-authorization",
      "versionPolicyName": "management"
    },
    {
      "packageName": "@azure/arm-eventhub",
      "projectFolder": "sdk/eventhub/arm-eventhub",
      "versionPolicyName": "management"
    },
    {
      "packageName": "@azure/arm-purview",
      "projectFolder": "sdk/purview/arm-purview",
      "versionPolicyName": "management"
    },
    {
      "packageName": "@azure/arm-servicebus",
      "projectFolder": "sdk/servicebus/arm-servicebus",
      "versionPolicyName": "management"
    },
    {
      "packageName": "@azure/arm-apimanagement",
      "projectFolder": "sdk/apimanagement/arm-apimanagement",
      "versionPolicyName": "management"
    },
    {
      "packageName": "@azure/arm-rediscache",
      "projectFolder": "sdk/redis/arm-rediscache",
      "versionPolicyName": "management"
    },
    {
      "packageName": "@azure/arm-eventgrid",
      "projectFolder": "sdk/eventgrid/arm-eventgrid",
      "versionPolicyName": "management"
    },
    {
      "packageName": "@azure/arm-quota",
      "projectFolder": "sdk/quota/arm-quota",
      "versionPolicyName": "management"
    },
    {
      "packageName": "@azure/arm-extendedlocation",
      "projectFolder": "sdk/extendedlocation/arm-extendedlocation",
      "versionPolicyName": "management"
    },
    {
      "packageName": "@azure/arm-security",
      "projectFolder": "sdk/security/arm-security",
      "versionPolicyName": "management"
    },
    {
      "packageName": "@azure/arm-operationalinsights",
      "projectFolder": "sdk/operationalinsights/arm-operationalinsights",
      "versionPolicyName": "management"
    },
    {
      "packageName": "@azure/arm-postgresql",
      "projectFolder": "sdk/postgresql/arm-postgresql",
      "versionPolicyName": "management"
    },
    {
      "packageName": "@azure/arm-containerregistry",
      "projectFolder": "sdk/containerregistry/arm-containerregistry",
      "versionPolicyName": "management"
    },
    {
      "packageName": "@azure/arm-logic",
      "projectFolder": "sdk/logic/arm-logic",
      "versionPolicyName": "management"
    },
    {
      "packageName": "@azure/arm-recoveryservices",
      "projectFolder": "sdk/recoveryservices/arm-recoveryservices",
      "versionPolicyName": "management"
    },
    {
      "packageName": "@azure/arm-appplatform",
      "projectFolder": "sdk/appplatform/arm-appplatform",
      "versionPolicyName": "management"
    },
    {
      "packageName": "@azure/arm-containerservice",
      "projectFolder": "sdk/containerservice/arm-containerservice",
      "versionPolicyName": "management"
    },
    {
      "packageName": "@azure/arm-operations",
      "projectFolder": "sdk/operationsmanagement/arm-operations",
      "versionPolicyName": "management"
    },
    {
      "packageName": "@azure/arm-mediaservices",
      "projectFolder": "sdk/mediaservices/arm-mediaservices",
      "versionPolicyName": "management"
    },
    {
      "packageName": "@azure/arm-databricks",
      "projectFolder": "sdk/databricks/arm-databricks",
      "versionPolicyName": "management"
    },
    {
      "packageName": "@azure/arm-videoanalyzer",
      "projectFolder": "sdk/videoanalyzer/arm-videoanalyzer",
      "versionPolicyName": "management"
    },
    {
      "packageName": "@azure/arm-notificationhubs",
      "projectFolder": "sdk/notificationhubs/arm-notificationhubs",
      "versionPolicyName": "management"
    },
    {
      "packageName": "@azure/arm-streamanalytics",
      "projectFolder": "sdk/streamanalytics/arm-streamanalytics",
      "versionPolicyName": "management"
    },
    {
      "packageName": "@azure/arm-servicefabric",
      "projectFolder": "sdk/servicefabric/arm-servicefabric",
      "versionPolicyName": "management"
    },
    {
      "packageName": "@azure/arm-mysql",
      "projectFolder": "sdk/mysql/arm-mysql",
      "versionPolicyName": "management"
    },
    {
      "packageName": "@azure/arm-desktopvirtualization",
      "projectFolder": "sdk/desktopvirtualization/arm-desktopvirtualization",
      "versionPolicyName": "management"
    },
    {
      "packageName": "@azure/arm-datafactory",
      "projectFolder": "sdk/datafactory/arm-datafactory",
      "versionPolicyName": "management"
    },
    {
      "packageName": "@azure/arm-cdn",
      "projectFolder": "sdk/cdn/arm-cdn",
      "versionPolicyName": "management"
    },
    {
      "packageName": "@azure/arm-cosmosdb",
      "projectFolder": "sdk/cosmosdb/arm-cosmosdb",
      "versionPolicyName": "management"
    },
    {
      "packageName": "@azure/arm-consumption",
      "projectFolder": "sdk/consumption/arm-consumption",
      "versionPolicyName": "management"
    },
    {
      "packageName": "@azure/arm-datalake-analytics",
      "projectFolder": "sdk/datalake-analytics/arm-datalake-analytics",
      "versionPolicyName": "management"
    },
    {
      "packageName": "@azure/arm-batch",
      "projectFolder": "sdk/batch/arm-batch",
      "versionPolicyName": "management"
    },
    {
      "packageName": "@azure/arm-managementgroups",
      "projectFolder": "sdk/managementgroups/arm-managementgroups",
      "versionPolicyName": "management"
    },
    {
      "packageName": "@azure/arm-orbital",
      "projectFolder": "sdk/orbital/arm-orbital",
      "versionPolicyName": "management"
    },
    {
      "packageName": "@azure/arm-resourcehealth",
      "projectFolder": "sdk/resourcehealth/arm-resourcehealth",
      "versionPolicyName": "management"
    },
    {
      "packageName": "@azure/arm-botservice",
      "projectFolder": "sdk/botservice/arm-botservice",
      "versionPolicyName": "management"
    },
    {
      "packageName": "@azure/arm-search",
      "projectFolder": "sdk/search/arm-search",
      "versionPolicyName": "management"
    },
    {
      "packageName": "@azure/arm-analysisservices",
      "projectFolder": "sdk/analysisservices/arm-analysisservices",
      "versionPolicyName": "management"
    },
    {
      "packageName": "@azure/arm-portal",
      "projectFolder": "sdk/portal/arm-portal",
      "versionPolicyName": "management"
    },
    {
      "packageName": "@azure/arm-sqlvirtualmachine",
      "projectFolder": "sdk/sqlvirtualmachine/arm-sqlvirtualmachine",
      "versionPolicyName": "management"
    },
    {
      "packageName": "@azure/arm-devtestlabs",
      "projectFolder": "sdk/devtestlabs/arm-devtestlabs",
      "versionPolicyName": "management"
    },
    {
      "packageName": "@azure/arm-cognitiveservices",
      "projectFolder": "sdk/cognitiveservices/arm-cognitiveservices",
      "versionPolicyName": "management"
    },
    {
      "packageName": "@azure/arm-loadtestservice",
      "projectFolder": "sdk/loadtestservice/arm-loadtestservice",
      "versionPolicyName": "management"
    },
    {
      "packageName": "@azure/arm-relay",
      "projectFolder": "sdk/relay/arm-relay",
      "versionPolicyName": "management"
    },
    {
      "packageName": "@azure/arm-iothub",
      "projectFolder": "sdk/iothub/arm-iothub",
      "versionPolicyName": "management"
    },
    {
      "packageName": "@azure/arm-msi",
      "projectFolder": "sdk/msi/arm-msi",
      "versionPolicyName": "management"
    },
    {
      "packageName": "@azure/arm-monitor",
      "projectFolder": "sdk/monitor/arm-monitor",
      "versionPolicyName": "management"
    },
    {
      "packageName": "@azure/arm-subscriptions",
      "projectFolder": "sdk/subscription/arm-subscriptions",
      "versionPolicyName": "management"
    },
    {
      "packageName": "@azure/arm-advisor",
      "projectFolder": "sdk/advisor/arm-advisor",
      "versionPolicyName": "management"
    },
    {
      "packageName": "@azure/arm-hdinsight",
      "projectFolder": "sdk/hdinsight/arm-hdinsight",
      "versionPolicyName": "management"
    },
    {
      "packageName": "@azure/arm-attestation",
      "projectFolder": "sdk/attestation/arm-attestation",
      "versionPolicyName": "management"
    },
    {
      "packageName": "@azure/arm-azurestack",
      "projectFolder": "sdk/azurestack/arm-azurestack",
      "versionPolicyName": "management"
    },
    {
      "packageName": "@azure/arm-changeanalysis",
      "projectFolder": "sdk/changeanalysis/arm-changeanalysis",
      "versionPolicyName": "management"
    },
    {
      "packageName": "@azure/arm-billing",
      "projectFolder": "sdk/billing/arm-billing",
      "versionPolicyName": "management"
    },
    {
      "packageName": "@azure/arm-containerinstance",
      "projectFolder": "sdk/containerinstance/arm-containerinstance",
      "versionPolicyName": "management"
    },
    {
      "packageName": "@azure/arm-confluent",
      "projectFolder": "sdk/confluent/arm-confluent",
      "versionPolicyName": "management"
    },
    {
      "packageName": "@azure/arm-imagebuilder",
      "projectFolder": "sdk/imagebuilder/arm-imagebuilder",
      "versionPolicyName": "management"
    },
    {
      "packageName": "@azure/arm-avs",
      "projectFolder": "sdk/avs/arm-avs",
      "versionPolicyName": "management"
    },
    {
      "packageName": "@azure/arm-communication",
      "projectFolder": "sdk/communication/arm-communication",
      "versionPolicyName": "management"
    },
    {
      "packageName": "@azure/arm-appconfiguration",
      "projectFolder": "sdk/appconfiguration/arm-appconfiguration",
      "versionPolicyName": "management"
    },
    {
      "packageName": "@azure/arm-azurestackhci",
      "projectFolder": "sdk/azurestackhci/arm-azurestackhci",
      "versionPolicyName": "management"
    },
    {
      "packageName": "@azure/arm-customerinsights",
      "projectFolder": "sdk/customer-insights/arm-customerinsights",
      "versionPolicyName": "management"
    },
    {
      "packageName": "@azure/arm-databoxedge",
      "projectFolder": "sdk/databoxedge/arm-databoxedge",
      "versionPolicyName": "management"
    },
    {
      "packageName": "@azure/arm-datadog",
      "projectFolder": "sdk/datadog/arm-datadog",
      "versionPolicyName": "management"
    },
    {
      "packageName": "@azure/arm-deviceprovisioningservices",
      "projectFolder": "sdk/deviceprovisioningservices/arm-deviceprovisioningservices",
      "versionPolicyName": "management"
    },
    {
      "packageName": "@azure/arm-synapse",
      "projectFolder": "sdk/synapse/arm-synapse",
      "versionPolicyName": "management"
    },
    {
      "packageName": "@azure/arm-databox",
      "projectFolder": "sdk/databox/arm-databox",
      "versionPolicyName": "management"
    },
    {
      "packageName": "@azure/arm-dns",
      "projectFolder": "sdk/dns/arm-dns",
      "versionPolicyName": "management"
    },
    {
      "packageName": "@azure/arm-digitaltwins",
      "projectFolder": "sdk/digitaltwins/arm-digitaltwins",
      "versionPolicyName": "management"
    },
    {
      "packageName": "@azure/arm-devspaces",
      "projectFolder": "sdk/devspaces/arm-devspaces",
      "versionPolicyName": "management"
    },
    {
      "packageName": "@azure/arm-domainservices",
      "projectFolder": "sdk/domainservices/arm-domainservices",
      "versionPolicyName": "management"
    },
    {
      "packageName": "@azure/arm-frontdoor",
      "projectFolder": "sdk/frontdoor/arm-frontdoor",
      "versionPolicyName": "management"
    },
    {
      "packageName": "@azure/arm-healthbot",
      "projectFolder": "sdk/healthbot/arm-healthbot",
      "versionPolicyName": "management"
    },
    {
      "packageName": "@azure/arm-deploymentmanager",
      "projectFolder": "sdk/deploymentmanager/arm-deploymentmanager",
      "versionPolicyName": "management"
    },
    {
      "packageName": "@azure/arm-hanaonazure",
      "projectFolder": "sdk/hanaonazure/arm-hanaonazure",
      "versionPolicyName": "management"
    },
    {
      "packageName": "@azure/arm-kubernetesconfiguration",
      "projectFolder": "sdk/kubernetesconfiguration/arm-kubernetesconfiguration",
      "versionPolicyName": "management"
    },
    {
      "packageName": "@azure/arm-labservices",
      "projectFolder": "sdk/labservices/arm-labservices",
      "versionPolicyName": "management"
    },
    {
      "packageName": "@azure/arm-machinelearningcompute",
      "projectFolder": "sdk/machinelearningcompute/arm-machinelearningcompute",
      "versionPolicyName": "management"
    },
    {
      "packageName": "@azure/arm-machinelearningexperimentation",
      "projectFolder": "sdk/machinelearningexperimentation/arm-machinelearningexperimentation",
      "versionPolicyName": "management"
    },
    {
      "packageName": "@azure/arm-commerce",
      "projectFolder": "sdk/commerce/arm-commerce",
      "versionPolicyName": "management"
    },
    {
      "packageName": "@azure/arm-datamigration",
      "projectFolder": "sdk/datamigration/arm-datamigration",
      "versionPolicyName": "management"
    },
    {
      "packageName": "@azure/arm-healthcareapis",
      "projectFolder": "sdk/healthcareapis/arm-healthcareapis",
      "versionPolicyName": "management"
    },
    {
      "packageName": "@azure/arm-hybridcompute",
      "projectFolder": "sdk/hybridcompute/arm-hybridcompute",
      "versionPolicyName": "management"
    },
    {
      "packageName": "@azure/arm-hybridkubernetes",
      "projectFolder": "sdk/hybridkubernetes/arm-hybridkubernetes",
      "versionPolicyName": "management"
    },
    {
      "packageName": "@azure/arm-oep",
      "projectFolder": "sdk/oep/arm-oep",
      "versionPolicyName": "management"
    },
    {
      "packageName": "@azure/arm-securityinsight",
      "projectFolder": "sdk/securityinsight/arm-securityinsight",
      "versionPolicyName": "management"
    },
    {
      "packageName": "@azure/arm-iotcentral",
      "projectFolder": "sdk/iotcentral/arm-iotcentral",
      "versionPolicyName": "management"
    },
    {
      "packageName": "@azure/arm-commitmentplans",
      "projectFolder": "sdk/machinelearning/arm-commitmentplans",
      "versionPolicyName": "management"
    },
    {
      "packageName": "@azure/arm-workspaces",
      "projectFolder": "sdk/machinelearning/arm-workspaces",
      "versionPolicyName": "management"
    },
    {
      "packageName": "@azure/arm-webservices",
      "projectFolder": "sdk/machinelearning/arm-webservices",
      "versionPolicyName": "management"
    },
    {
      "packageName": "@azure/arm-machinelearningservices",
      "projectFolder": "sdk/machinelearningservices/arm-machinelearningservices",
      "versionPolicyName": "management"
    },
    {
      "packageName": "@azure/arm-managementpartner",
      "projectFolder": "sdk/managementpartner/arm-managementpartner",
      "versionPolicyName": "management"
    },
    {
      "packageName": "@azure/arm-maps",
      "projectFolder": "sdk/maps/arm-maps",
      "versionPolicyName": "management"
    },
    {
      "packageName": "@azure/arm-mariadb",
      "projectFolder": "sdk/mariadb/arm-mariadb",
      "versionPolicyName": "management"
    },
    {
      "packageName": "@azure/arm-marketplaceordering",
      "projectFolder": "sdk/marketplaceordering/arm-marketplaceordering",
      "versionPolicyName": "management"
    },
    {
      "packageName": "@azure/arm-migrate",
      "projectFolder": "sdk/migrate/arm-migrate",
      "versionPolicyName": "management"
    },
    {
      "packageName": "@azure/arm-mixedreality",
      "projectFolder": "sdk/mixedreality/arm-mixedreality",
      "versionPolicyName": "management"
    },
    {
      "packageName": "@azure/arm-netapp",
      "projectFolder": "sdk/netapp/arm-netapp",
      "versionPolicyName": "management"
    },
    {
      "packageName": "@azure/arm-peering",
      "projectFolder": "sdk/peering/arm-peering",
      "versionPolicyName": "management"
    },
    {
      "packageName": "@azure/arm-postgresql-flexible",
      "projectFolder": "sdk/postgresql/arm-postgresql-flexible",
      "versionPolicyName": "management"
    },
    {
      "packageName": "@azure/arm-powerbidedicated",
      "projectFolder": "sdk/powerbidedicated/arm-powerbidedicated",
      "versionPolicyName": "management"
    },
    {
      "packageName": "@azure/arm-powerbiembedded",
      "projectFolder": "sdk/powerbiembedded/arm-powerbiembedded",
      "versionPolicyName": "management"
    },
    {
      "packageName": "@azure/arm-recoveryservices-siterecovery",
      "projectFolder": "sdk/recoveryservicessiterecovery/arm-recoveryservices-siterecovery",
      "versionPolicyName": "management"
    },
    {
      "packageName": "@azure/arm-recoveryservicesbackup",
      "projectFolder": "sdk/recoveryservicesbackup/arm-recoveryservicesbackup",
      "versionPolicyName": "management"
    },
    {
      "packageName": "@azure/arm-redisenterprisecache",
      "projectFolder": "sdk/redisenterprise/arm-redisenterprisecache",
      "versionPolicyName": "management"
    },
    {
      "packageName": "@azure/arm-reservations",
      "projectFolder": "sdk/reservations/arm-reservations",
      "versionPolicyName": "management"
    },
    {
      "packageName": "@azure/arm-resourcemover",
      "projectFolder": "sdk/resourcemover/arm-resourcemover",
      "versionPolicyName": "management"
    },
    {
      "packageName": "@azure/arm-serialconsole",
      "projectFolder": "sdk/serialconsole/arm-serialconsole",
      "versionPolicyName": "management"
    },
    {
      "packageName": "@azure/arm-servicemap",
      "projectFolder": "sdk/service-map/arm-servicemap",
      "versionPolicyName": "management"
    },
    {
      "packageName": "@azure/arm-signalr",
      "projectFolder": "sdk/signalr/arm-signalr",
      "versionPolicyName": "management"
    },
    {
      "packageName": "@azure/arm-storagecache",
      "projectFolder": "sdk/storagecache/arm-storagecache",
      "versionPolicyName": "management"
    },
    {
      "packageName": "@azure/arm-storagesync",
      "projectFolder": "sdk/storagesync/arm-storagesync",
      "versionPolicyName": "management"
    },
    {
      "packageName": "@azure/arm-resourcegraph",
      "projectFolder": "sdk/resourcegraph/arm-resourcegraph",
      "versionPolicyName": "management"
    },
    {
      "packageName": "@azure/arm-appinsights",
      "projectFolder": "sdk/applicationinsights/arm-appinsights",
      "versionPolicyName": "management"
    },
    {
      "packageName": "@azure/arm-datacatalog",
      "projectFolder": "sdk/datacatalog/arm-datacatalog",
      "versionPolicyName": "management"
    },
    {
      "packageName": "@azure/arm-storsimple1200series",
      "projectFolder": "sdk/storsimple1200series/arm-storsimple1200series",
      "versionPolicyName": "management"
    },
    {
      "packageName": "@azure/arm-storsimple8000series",
      "projectFolder": "sdk/storsimple8000series/arm-storsimple8000series",
      "versionPolicyName": "management"
    },
    {
      "packageName": "@azure/arm-support",
      "projectFolder": "sdk/support/arm-support",
      "versionPolicyName": "management"
    },
    {
      "packageName": "@azure/arm-timeseriesinsights",
      "projectFolder": "sdk/timeseriesinsights/arm-timeseriesinsights",
      "versionPolicyName": "management"
    },
    {
      "packageName": "@azure/arm-trafficmanager",
      "projectFolder": "sdk/trafficmanager/arm-trafficmanager",
      "versionPolicyName": "management"
    },
    {
      "packageName": "@azure/arm-visualstudio",
      "projectFolder": "sdk/visualstudio/arm-visualstudio",
      "versionPolicyName": "management"
    },
    {
      "packageName": "@azure/arm-vmwarecloudsimple",
      "projectFolder": "sdk/vmwarecloudsimple/arm-vmwarecloudsimple",
      "versionPolicyName": "management"
    },
    {
      "packageName": "@azure/arm-servicefabricmesh",
      "projectFolder": "sdk/servicefabricmesh/arm-servicefabricmesh",
      "versionPolicyName": "management"
    },
    {
      "packageName": "@azure/arm-storageimportexport",
      "projectFolder": "sdk/storageimportexport/arm-storageimportexport",
      "versionPolicyName": "management"
    },
    {
      "packageName": "@azure/arm-privatedns",
      "projectFolder": "sdk/privatedns/arm-privatedns",
      "versionPolicyName": "management"
    },
    {
      "packageName": "@azure/arm-policyinsights",
      "projectFolder": "sdk/policyinsights/arm-policyinsights",
      "versionPolicyName": "management"
    },
    {
      "packageName": "@azure/arm-kusto",
      "projectFolder": "sdk/kusto/arm-kusto",
      "versionPolicyName": "management"
    },
    {
      "packageName": "@azure/core-http-compat",
      "projectFolder": "sdk/core/core-http-compat",
      "versionPolicyName": "core"
    },
    {
      "packageName": "@azure/arm-dnsresolver",
      "projectFolder": "sdk/dnsresolver/arm-dnsresolver",
      "versionPolicyName": "management"
    },
    {
      "packageName": "@azure/arm-mobilenetwork",
      "projectFolder": "sdk/mobilenetwork/arm-mobilenetwork",
      "versionPolicyName": "management"
    },
    {
      "packageName": "@azure/arm-resources-profile-2020-09-01-hybrid",
      "projectFolder": "sdk/resources/arm-resources-profile-2020-09-01-hybrid",
      "versionPolicyName": "management"
    },
    {
      "packageName": "@azure/arm-dns-profile-2020-09-01-hybrid",
      "projectFolder": "sdk/dns/arm-dns-profile-2020-09-01-hybrid",
      "versionPolicyName": "management"
    },
    {
      "packageName": "@azure/arm-locks-profile-2020-09-01-hybrid",
      "projectFolder": "sdk/locks/arm-locks-profile-2020-09-01-hybrid",
      "versionPolicyName": "management"
    },
    {
      "packageName": "@azure/arm-policy-profile-2020-09-01-hybrid",
      "projectFolder": "sdk/policy/arm-policy-profile-2020-09-01-hybrid",
      "versionPolicyName": "management"
    },
    {
      "packageName": "@azure/arm-subscriptions-profile-2020-09-01-hybrid",
      "projectFolder": "sdk/subscription/arm-subscriptions-profile-2020-09-01-hybrid",
      "versionPolicyName": "management"
    },
    {
      "packageName": "@azure/arm-storage-profile-2020-09-01-hybrid",
      "projectFolder": "sdk/storage/arm-storage-profile-2020-09-01-hybrid",
      "versionPolicyName": "management"
    },
    {
      "packageName": "@azure/arm-keyvault-profile-2020-09-01-hybrid",
      "projectFolder": "sdk/keyvault/arm-keyvault-profile-2020-09-01-hybrid",
      "versionPolicyName": "management"
    },
    {
      "packageName": "@azure/arm-network-profile-2020-09-01-hybrid",
      "projectFolder": "sdk/network/arm-network-profile-2020-09-01-hybrid",
      "versionPolicyName": "management"
    },
    {
      "packageName": "@azure/arm-commerce-profile-2020-09-01-hybrid",
      "projectFolder": "sdk/commerce/arm-commerce-profile-2020-09-01-hybrid",
      "versionPolicyName": "management"
    },
    {
      "packageName": "@azure/arm-compute-profile-2020-09-01-hybrid",
      "projectFolder": "sdk/compute/arm-compute-profile-2020-09-01-hybrid",
      "versionPolicyName": "management"
    },
    {
      "packageName": "@azure/arm-eventhub-profile-2020-09-01-hybrid",
      "projectFolder": "sdk/eventhub/arm-eventhub-profile-2020-09-01-hybrid",
      "versionPolicyName": "management"
    },
    {
      "packageName": "@azure/arm-authorization-profile-2020-09-01-hybrid",
      "projectFolder": "sdk/authorization/arm-authorization-profile-2020-09-01-hybrid",
      "versionPolicyName": "management"
    },
    {
      "packageName": "@azure/arm-monitor-profile-2020-09-01-hybrid",
      "projectFolder": "sdk/monitor/arm-monitor-profile-2020-09-01-hybrid",
      "versionPolicyName": "management"
    },
    {
      "packageName": "@azure/arm-iothub-profile-2020-09-01-hybrid",
      "projectFolder": "sdk/iothub/arm-iothub-profile-2020-09-01-hybrid",
      "versionPolicyName": "management"
    },
    {
      "packageName": "@azure/arm-databoxedge-profile-2020-09-01-hybrid",
      "projectFolder": "sdk/databoxedge/arm-databoxedge-profile-2020-09-01-hybrid",
      "versionPolicyName": "management"
    },
    {
      "packageName": "@azure/arm-appservice-profile-2020-09-01-hybrid",
      "projectFolder": "sdk/appservice/arm-appservice-profile-2020-09-01-hybrid",
      "versionPolicyName": "management"
    },
    {
      "packageName": "@azure/arm-mysql-flexible",
      "projectFolder": "sdk/mysql/arm-mysql-flexible",
      "versionPolicyName": "management"
    },
    {
      "packageName": "@azure/arm-app",
      "projectFolder": "sdk/app/arm-app",
      "versionPolicyName": "management"
    },
    {
      "packageName": "@azure/arm-hardwaresecuritymodules",
      "projectFolder": "sdk/hardwaresecuritymodules/arm-hardwaresecuritymodules",
      "versionPolicyName": "management"
    },
    {
      "packageName": "@azure/arm-dashboard",
      "projectFolder": "sdk/dashboard/arm-dashboard",
      "versionPolicyName": "management"
    },
    {
      "packageName": "@azure/arm-azureadexternalidentities",
      "projectFolder": "sdk/azureadexternalidentities/arm-azureadexternalidentities",
      "versionPolicyName": "management"
    },
    {
<<<<<<< HEAD
      "packageName": "@azure/arm-education",
      "projectFolder": "sdk/education/arm-education",
=======
      "packageName": "@azure/arm-scvmm",
      "projectFolder": "sdk/scvmm/arm-scvmm",
      "versionPolicyName": "management"
    },
    {
      "packageName": "@azure/arm-servicelinker",
      "projectFolder": "sdk/servicelinker/arm-servicelinker",
>>>>>>> 7901b5b4
      "versionPolicyName": "management"
    }
  ]
}<|MERGE_RESOLUTION|>--- conflicted
+++ resolved
@@ -1,7 +1,7 @@
 /**
  * This is the main configuration file for Rush.
  * For full documentation, please see https://rushjs.io
- */{
+ */ {
   "$schema": "https://developer.microsoft.com/json-schemas/rush/v5/rush.schema.json",
   /**
    * (Required) This specifies the version of the Rush engine to be used in this repo.
@@ -1682,18 +1682,18 @@
       "versionPolicyName": "management"
     },
     {
-<<<<<<< HEAD
+      "packageName": "@azure/arm-scvmm",
+      "projectFolder": "sdk/scvmm/arm-scvmm",
+      "versionPolicyName": "management"
+    },
+    {
+      "packageName": "@azure/arm-servicelinker",
+      "projectFolder": "sdk/servicelinker/arm-servicelinker",
+      "versionPolicyName": "management"
+    },
+    {
       "packageName": "@azure/arm-education",
       "projectFolder": "sdk/education/arm-education",
-=======
-      "packageName": "@azure/arm-scvmm",
-      "projectFolder": "sdk/scvmm/arm-scvmm",
-      "versionPolicyName": "management"
-    },
-    {
-      "packageName": "@azure/arm-servicelinker",
-      "projectFolder": "sdk/servicelinker/arm-servicelinker",
->>>>>>> 7901b5b4
       "versionPolicyName": "management"
     }
   ]
