/**
 * This is the main configuration file for Rush.
 * For full documentation, please see https://rushjs.io
 */{
  "$schema": "https://developer.microsoft.com/json-schemas/rush/v5/rush.schema.json",
  /**
   * (Required) This specifies the version of the Rush engine to be used in this repo.
   * Rush's "version selector" feature ensures that the globally installed tool will
   * behave like this release, regardless of which version is installed globally.
   *
   * The common/scripts/install-run-rush.js automation script also uses this version.
   *
   * NOTE: If you upgrade to a new major version of Rush, you should replace the "v5"
   * path segment in the "$schema" field for all your Rush config files.  This will ensure
   * correct error-underlining and tab-completion for editors such as VS Code.
   */
  "rushVersion": "5.112.1",
  /**
   * The next field selects which package manager should be installed and determines its version.
   * Rush installs its own local copy of the package manager to ensure that your build process
   * is fully isolated from whatever tools are present in the local environment.
   *
   * Specify one of: "pnpmVersion", "npmVersion", or "yarnVersion".  See the Rush documentation
   * for details about these alternatives.
   */
  "pnpmVersion": "8.15.3",
  // "npmVersion": "4.5.0",
  // "yarnVersion": "1.9.4",
  /**
   * Older releases of the NodeJS engine may be missing features required by your system.
   * Other releases may have bugs.  In particular, the "latest" version will not be a
   * Long Term Support (LTS) version and is likely to have regressions.
   *
   * Specify a SemVer range to ensure developers use a NodeJS version that is appropriate
   * for your repo.
   */
  "nodeSupportedVersionRange": ">=18.0.0",
  /**
   * Odd-numbered major versions of Node.js are experimental.  Even-numbered releases
   * spend six months in a stabilization period before the first Long Term Support (LTS) version.
   * For example, 8.9.0 was the first LTS version of Node.js 8.  Pre-LTS versions are not recommended
   * for production usage because they frequently have bugs.  They may cause Rush itself
   * to malfunction.
   *
   * Rush normally prints a warning if it detects a pre-LTS Node.js version.  If you are testing
   * pre-LTS versions in preparation for supporting the first LTS version, you can use this setting
   * to disable Rush's warning.
   */
  "suppressNodeLtsWarning": true,
  /**
   * If you would like the version specifiers for your dependencies to be consistent, then
   * uncomment this line. This is effectively similar to running "rush check" before any
   * of the following commands:
   *
   *   rush install, rush update, rush link, rush version, rush publish
   *
   * In some cases you may want this turned on, but need to allow certain packages to use a different
   * version. In those cases, you will need to add an entry to the "allowedAlternativeVersions"
   * section of the common-versions.json.
   */
  // "ensureConsistentVersions": true,
  /**
   * Large monorepos can become intimidating for newcomers if project folder paths don't follow
   * a consistent and recognizable pattern.  When the system allows nested folder trees,
   * we've found that teams will often use subfolders to create islands that isolate
   * their work from others ("shipping the org").  This hinders collaboration and code sharing.
   *
   * The Rush developers recommend a "category folder" model, where buildable project folders
   * must always be exactly two levels below the repo root.  The parent folder acts as the category.
   * This provides a basic facility for grouping related projects (e.g. "apps", "libaries",
   * "tools", "prototypes") while still encouraging teams to organize their projects into
   * a unified taxonomy.  Limiting to 2 levels seems very restrictive at first, but if you have
   * 20 categories and 20 projects in each category, this scheme can easily accommodate hundreds
   * of projects.  In practice, you will find that the folder hierarchy needs to be rebalanced
   * occasionally, but if that's painful, it's a warning sign that your development style may
   * discourage refactoring.  Reorganizing the categories should be an enlightening discussion
   * that brings people together, and maybe also identifies poor coding practices (e.g. file
   * references that reach into other project's folders without using NodeJS module resolution).
   *
   * The defaults are projectFolderMinDepth=1 and projectFolderMaxDepth=2.
   *
   * To remove these restrictions, you could set projectFolderMinDepth=1
   * and set projectFolderMaxDepth to a large number.
   */
  "projectFolderMinDepth": 3,
  "projectFolderMaxDepth": 4,
  /**
   * This feature helps you to review and approve new packages before they are introduced
   * to your monorepo.  For example, you may be concerned about licensing, code quality,
   * performance, or simply accumulating too many libraries with overlapping functionality.
   * The approvals are tracked in two config files "browser-approved-packages.json"
   * and "nonbrowser-approved-packages.json".  See the Rush documentation for details.
   */
  // "approvedPackagesPolicy": {
  //   /**
  //    * The review categories allow you to say for example "This library is approved for usage
  //    * in prototypes, but not in production code."
  //    *
  //    * Each project can be associated with one review category, by assigning the "reviewCategory" field
  //    * in the "projects" section of rush.json.  The approval is then recorded in the files
  //    * "common/config/rush/browser-approved-packages.json" and "nonbrowser-approved-packages.json"
  //    * which are automatically generated during "rush update".
  //    *
  //    * Designate categories with whatever granularity is appropriate for your review process,
  //    * or you could just have a single category called "default".
  //    */
  //   "reviewCategories": [
  //     // Some example categories:
  //     "production", // projects that ship to production
  //     "tools",      // non-shipping projects that are part of the developer toolchain
  //     "prototypes"  // experiments that should mostly be ignored by the review process
  //   ],
  //
  //   /**
  //    * A list of NPM package scopes that will be excluded from review.
  //    * We recommend to exclude TypeScript typings (the "@types" scope), because
  //    * if the underlying package was already approved, this would imply that the typings
  //    * are also approved.
  //    */
  //   // "ignoredNpmScopes": [ "@types" ]
  // },
  /**
   * If you use Git as your version control system, this section has some additional
   * optional features you can use.
   */
  "gitPolicy": {
    /**
     * Work at a big company?  Tired of finding Git commits at work with unprofessional Git
     * emails such as "beer-lover@my-college.edu"?  Rush can validate people's Git email address
     * before they get started.
     *
     * Define a list of regular expressions describing allowable e-mail patterns for Git commits.
     * They are case-insensitive anchored JavaScript RegExps.  Example: ".*@example\.com"
     *
     * IMPORTANT: Because these are regular expressions encoded as JSON string literals,
     * RegExp escapes need two backspashes, and ordinary periods should be "\\.".
     */
    // "allowedEmailRegExps": [
    //   "[^@]+@users\\.noreply\\.github\\.com",
    //   "travis@example\\.org"
    // ],
    /**
     * When Rush reports that the address is malformed, the notice can include an example
     * of a recommended email.  Make sure it conforms to one of the allowedEmailRegExps
     * expressions.
     */
    // "sampleEmail": "mrexample@users.noreply.github.com",
    /**
     * The commit message to use when committing changes during 'rush publish'.
     *
     * For example, if you want to prevent these commits from triggering a CI build,
     * you might configure your system's trigger to look for a special string such as "[skip-ci]"
     * in the commit message, and then customize Rush's message to contain that string.
     */
    // "versionBumpCommitMessage": "Applying package updates. [skip-ci]"
  },
  "repository": {
    /**
     * The URL of this Git repository, used by "rush change" to determine the base branch for your PR.
     *
     * The "rush change" command needs to determine which files are affected by your PR diff.
     * If you merged or cherry-picked commits from the main branch into your PR branch, those commits
     * should be excluded from this diff (since they belong to some other PR).  In order to do that,
     * Rush needs to know where to find the base branch for your PR.  This information cannot be
     * determined from Git alone, since the "pull request" feature is not a Git concept.  Ideally
     * Rush would use a vendor-specific protocol to query the information from GitHub, Azure DevOps, etc.
     * But to keep things simple, "rush change" simply assumes that your PR is against the "main" branch
     * of the Git remote indicated by the respository.url setting in rush.json.  If you are working in
     * a GitHub "fork" of the real repo, this setting will be different from the repository URL of your
     * your PR branch, and in this situation "rush change" will also automatically invoke "git fetch"
     * to retrieve the latest activity for the remote main branch.
     */
    "url": "https://github.com/Azure/azure-sdk-for-js"
  },
  /**
   * Event hooks are customized script actions that Rush executes when specific events occur
   */
  "eventHooks": {
    /**
     * The list of shell commands to run before the Rush installation starts
     */
    "preRushInstall": [
      // "common/scripts/pre-rush-install.js"
    ],
    /**
     * The list of shell commands to run after the Rush installation finishes
     */
    "postRushInstall": [],
    /**
     * The list of shell commands to run before the Rush build command starts
     */
    "preRushBuild": [],
    /**
     * The list of shell commands to run after the Rush build command finishes
     */
    "postRushBuild": []
  },
  /**
   * Installation variants allow you to maintain a parallel set of configuration files that can be
   * used to build the entire monorepo with an alternate set of dependencies.  For example, suppose
   * you upgrade all your projects to use a new release of an important framework, but during a transition period
   * you intend to maintain compability with the old release.  In this situation, you probably want your
   * CI validation to build the entire repo twice: once with the old release, and once with the new release.
   *
   * Rush "installation variants" correspond to sets of config files located under this folder:
   *
   *   common/config/rush/variants/<variant_name>
   *
   * The variant folder can contain an alternate common-versions.json file.  Its "preferredVersions" field can be used
   * to select older versions of dependencies (within a loose SemVer range specified in your package.json files).
   * To install a variant, run "rush install --variant <variant_name>".
   *
   * For more details and instructions, see this article:  https://rushjs.io/pages/advanced/installation_variants/
   */
  "variants": [
    // {
    //   /**
    //    * The folder name for this variant.
    //    */
    //   "variantName": "old-sdk",
    //
    //   /**
    //    * An informative description
    //    */
    //   "description": "Build this repo using the previous release of the SDK"
    // }
  ],
  /**
   * Rush can collect anonymous telemetry about everyday developer activity such as
   * success/failure of installs, builds, and other operations.  You can use this to identify
   * problems with your toolchain or Rush itself.  THIS TELEMETRY IS NOT SHARED WITH MICROSOFT.
   * It is written into JSON files in the common/temp folder.  It's up to you to write scripts
   * that read these JSON files and do something with them.  These scripts are typically registered
   * in the "eventHooks" section.
   */
  // "telemetryEnabled": false,
  /**
   * Allows creation of hotfix changes. This feature is experimental so it is disabled by default.
   */
  // "hotfixChangeEnabled": false,
  /**
   * (Required) This is the inventory of projects to be managed by Rush.
   *
   * Rush does not automatically scan for projects using wildcards, for a few reasons:
   * 1. Depth-first scans are expensive, particularly when tools need to repeatedly collect the list.
   * 2. On a caching CI machine, scans can accidentally pick up files left behind from a previous build.
   * 3. It's useful to have a centralized inventory of all projects and their important metadata.
   */
  "projects": [
    // {
    //   /**
    //    * The NPM package name of the project (must match package.json)
    //    */
    //   "packageName": "my-app",
    //
    //   /**
    //    * The path to the project folder, relative to the rush.json config file.
    //    */
    //   "projectFolder": "apps/my-app",
    //
    //   /**
    //    * An optional category for usage in the "browser-approved-packages.json"
    //    * and "nonbrowser-approved-packages.json" files.  The value must be one of the
    //    * strings from the "reviewCategories" defined above.
    //    */
    //   "reviewCategory": "production",
    //
    //   /**
    //    * A list of local projects that appear as devDependencies for this project, but cannot be
    //    * locally linked because it would create a cyclic dependency; instead, the last published
    //    * version will be installed in the Common folder.
    //    */
    //   "cyclicDependencyProjects": [
    //     // "my-toolchain"
    //   ],
    //
    //   /**
    //    * If true, then this project will be ignored by the "rush check" command.
    //    * The default value is false.
    //    */
    //   // "skipRushCheck": false,
    //
    //   /**
    //    * A flag indicating that changes to this project will be published to npm, which affects
    //    * the Rush change and publish workflows. The default value is false.
    //    * NOTE: "versionPolicyName" and "shouldPublish" are alternatives; you cannot specify them both.
    //    */
    //   // "shouldPublish": false,
    //
    //   /**
    //    * An optional version policy associated with the project.  Version policies are defined
    //    * in "version-policies.json" file.  See the "rush publish" documentation for more info.
    //    * NOTE: "versionPolicyName" and "shouldPublish" are alternatives; you cannot specify them both.
    //    */
    //   // "versionPolicyName": ""
    // },
    //
    {
      "packageName": "@azure/abort-controller",
      "projectFolder": "sdk/core/abort-controller",
      "versionPolicyName": "core"
    },
    {
      "packageName": "@azure/app-configuration",
      "projectFolder": "sdk/appconfiguration/app-configuration",
      "versionPolicyName": "client"
    },
    {
      "packageName": "@azure-rest/agrifood-farming",
      "projectFolder": "sdk/agrifood/agrifood-farming-rest",
      "versionPolicyName": "client"
    },
    {
      "packageName": "@azure-rest/ai-document-intelligence",
      "projectFolder": "sdk/documentintelligence/ai-document-intelligence-rest",
      "versionPolicyName": "client"
    },
    {
      "packageName": "@azure-rest/purview-administration",
      "projectFolder": "sdk/purview/purview-administration-rest",
      "versionPolicyName": "client"
    },
    {
      "packageName": "@azure-rest/purview-catalog",
      "projectFolder": "sdk/purview/purview-catalog-rest",
      "versionPolicyName": "client"
    },
    {
      "packageName": "@azure-rest/purview-scanning",
      "projectFolder": "sdk/purview/purview-scanning-rest",
      "versionPolicyName": "client"
    },
    {
      "packageName": "@azure-rest/purview-sharing",
      "projectFolder": "sdk/purview/purview-sharing-rest",
      "versionPolicyName": "client"
    },
    {
      "packageName": "@azure-rest/purview-workflow",
      "projectFolder": "sdk/purview/purview-workflow-rest",
      "versionPolicyName": "client"
    },
    {
      "packageName": "@azure-rest/ai-document-translator",
      "projectFolder": "sdk/documenttranslator/ai-document-translator-rest",
      "versionPolicyName": "client"
    },
    {
      "packageName": "@azure-rest/ai-translation-text",
      "projectFolder": "sdk/translation/ai-translation-text-rest",
      "versionPolicyName": "client"
    },
    {
      "packageName": "@azure-rest/defender-easm",
      "projectFolder": "sdk/easm/defender-easm-rest",
      "versionPolicyName": "client"
    },
    {
      "packageName": "@azure-rest/confidential-ledger",
      "projectFolder": "sdk/confidentialledger/confidential-ledger-rest",
      "versionPolicyName": "client"
    },
    {
      "packageName": "@azure-rest/ai-anomaly-detector",
      "projectFolder": "sdk/anomalydetector/ai-anomaly-detector-rest",
      "versionPolicyName": "client"
    },
    {
      "packageName": "@azure-rest/ai-content-safety",
      "projectFolder": "sdk/contentsafety/ai-content-safety-rest",
      "versionPolicyName": "client"
    },
    {
      "packageName": "@azure/ai-form-recognizer",
      "projectFolder": "sdk/formrecognizer/ai-form-recognizer",
      "versionPolicyName": "client"
    },
    {
      "packageName": "@azure/ai-language-conversations",
      "projectFolder": "sdk/cognitivelanguage/ai-language-conversations",
      "versionPolicyName": "client"
    },
    {
      "packageName": "@azure/ai-text-analytics",
      "projectFolder": "sdk/textanalytics/ai-text-analytics",
      "versionPolicyName": "client"
    },
    {
      "packageName": "@azure/ai-language-text",
      "projectFolder": "sdk/cognitivelanguage/ai-language-text",
      "versionPolicyName": "client"
    },
    {
      "packageName": "@azure/ai-language-textauthoring",
      "projectFolder": "sdk/cognitivelanguage/ai-language-textauthoring",
      "versionPolicyName": "client"
    },
    {
      "packageName": "@azure/openai-assistants",
      "projectFolder": "sdk/openai/openai-assistants",
      "versionPolicyName": "client"
    },
    {
      "packageName": "@azure/openai",
      "projectFolder": "sdk/openai/openai",
      "versionPolicyName": "client"
    },
    {
      "packageName": "@azure-rest/openai",
      "projectFolder": "sdk/openai/openai-rest",
      "versionPolicyName": "client"
    },
    {
      "packageName": "@azure/ai-metrics-advisor",
      "projectFolder": "sdk/metricsadvisor/ai-metrics-advisor",
      "versionPolicyName": "client"
    },
    {
      "packageName": "@azure-rest/ai-personalizer",
      "projectFolder": "sdk/personalizer/ai-personalizer-rest",
      "versionPolicyName": "client"
    },
    {
      "packageName": "@azure/search-documents",
      "projectFolder": "sdk/search/search-documents",
      "versionPolicyName": "client"
    },
    {
      "packageName": "@azure/attestation",
      "projectFolder": "sdk/attestation/attestation",
      "versionPolicyName": "client"
    },
    {
      "packageName": "@azure/quantum-jobs",
      "projectFolder": "sdk/quantum/quantum-jobs",
      "versionPolicyName": "client"
    },
    {
      "packageName": "@azure/communication-call-automation",
      "projectFolder": "sdk/communication/communication-call-automation",
      "versionPolicyName": "client"
    },
    {
      "packageName": "@azure/communication-chat",
      "projectFolder": "sdk/communication/communication-chat",
      "versionPolicyName": "client"
    },
    {
      "packageName": "@azure/communication-common",
      "projectFolder": "sdk/communication/communication-common",
      "versionPolicyName": "client"
    },
    {
      "packageName": "@azure/communication-email",
      "projectFolder": "sdk/communication/communication-email",
      "versionPolicyName": "client"
    },
    {
      "packageName": "@azure/communication-identity",
      "projectFolder": "sdk/communication/communication-identity",
      "versionPolicyName": "client"
    },
    {
      "packageName": "@azure/communication-network-traversal",
      "projectFolder": "sdk/communication/communication-network-traversal",
      "versionPolicyName": "client"
    },
    {
      "packageName": "@azure/communication-phone-numbers",
      "projectFolder": "sdk/communication/communication-phone-numbers",
      "versionPolicyName": "client"
    },
    {
      "packageName": "@azure-tools/communication-short-codes",
      "projectFolder": "sdk/communication/communication-short-codes",
      "versionPolicyName": "client"
    },
    {
      "packageName": "@azure-tools/communication-recipient-verification",
      "projectFolder": "sdk/communication/communication-recipient-verification",
      "versionPolicyName": "client"
    },
    {
      "packageName": "@azure-tools/communication-tiering",
      "projectFolder": "sdk/communication/communication-tiering",
      "versionPolicyName": "client"
    },
    {
      "packageName": "@azure-tools/communication-alpha-ids",
      "projectFolder": "sdk/communication/communication-alpha-ids",
      "versionPolicyName": "client"
    },
    {
      "packageName": "@azure-tools/communication-toll-free-verification",
      "projectFolder": "sdk/communication/communication-toll-free-verification",
      "versionPolicyName": "client"
    },
    {
      "packageName": "@azure/communication-sms",
      "projectFolder": "sdk/communication/communication-sms",
      "versionPolicyName": "client"
    },
    {
      "packageName": "@azure/communication-job-router",
      "projectFolder": "sdk/communication/communication-job-router",
      "versionPolicyName": "client"
    },
    {
      "packageName": "@azure-rest/communication-job-router",
      "projectFolder": "sdk/communication/communication-job-router-rest",
      "versionPolicyName": "client"
    },
    {
      "packageName": "@azure-rest/communication-messages",
      "projectFolder": "sdk/communication/communication-messages-rest",
      "versionPolicyName": "client"
    },
    {
      "packageName": "@azure/container-registry",
      "projectFolder": "sdk/containerregistry/container-registry",
      "versionPolicyName": "client"
    },
    {
      "packageName": "@azure/core-amqp",
      "projectFolder": "sdk/core/core-amqp",
      "versionPolicyName": "core"
    },
    {
      "packageName": "@azure-rest/core-client",
      "projectFolder": "sdk/core/core-client-rest",
      "versionPolicyName": "core"
    },
    {
      "packageName": "@azure/core-auth",
      "projectFolder": "sdk/core/core-auth",
      "versionPolicyName": "core"
    },
    {
      "packageName": "@azure/core-sse",
      "projectFolder": "sdk/core/core-sse",
      "versionPolicyName": "core"
    },
    {
      "packageName": "@azure/core-client",
      "projectFolder": "sdk/core/core-client",
      "versionPolicyName": "core"
    },
    {
      "packageName": "@azure/core-rest-pipeline",
      "projectFolder": "sdk/core/core-rest-pipeline",
      "versionPolicyName": "core"
    },
    {
      "packageName": "@typespec/ts-http-runtime",
      "projectFolder": "sdk/core/ts-http-runtime",
      "versionPolicyName": "core"
    },
    {
      "packageName": "@azure/core-lro",
      "projectFolder": "sdk/core/core-lro",
      "versionPolicyName": "core"
    },
    {
      "packageName": "@azure/core-paging",
      "projectFolder": "sdk/core/core-paging",
      "versionPolicyName": "core"
    },
    {
      "packageName": "@azure/core-tracing",
      "projectFolder": "sdk/core/core-tracing",
      "versionPolicyName": "core"
    },
    {
      "packageName": "@azure/core-util",
      "projectFolder": "sdk/core/core-util",
      "versionPolicyName": "core"
    },
    {
      "packageName": "@azure/core-xml",
      "projectFolder": "sdk/core/core-xml",
      "versionPolicyName": "core"
    },
    {
      "packageName": "@azure/cosmos",
      "projectFolder": "sdk/cosmosdb/cosmos",
      "versionPolicyName": "client"
    },
    {
      "packageName": "@azure/monitor-opentelemetry",
      "projectFolder": "sdk/monitor/monitor-opentelemetry",
      "versionPolicyName": "client"
    },
    {
      "packageName": "@azure/monitor-opentelemetry-exporter",
      "projectFolder": "sdk/monitor/monitor-opentelemetry-exporter",
      "versionPolicyName": "client"
    },
    {
      "packageName": "@azure/monitor-query",
      "projectFolder": "sdk/monitor/monitor-query",
      "versionPolicyName": "client"
    },
    {
      "packageName": "@azure/monitor-ingestion",
      "projectFolder": "sdk/monitor/monitor-ingestion",
      "versionPolicyName": "client"
    },
    {
      "packageName": "@azure/dev-tool",
      "projectFolder": "common/tools/dev-tool",
      "versionPolicyName": "utility"
    },
    {
      "packageName": "@azure/eventgrid",
      "projectFolder": "sdk/eventgrid/eventgrid",
      "versionPolicyName": "client"
    },
    {
      "packageName": "@azure/event-hubs",
      "projectFolder": "sdk/eventhub/event-hubs",
      "versionPolicyName": "client"
    },
    {
      "packageName": "@azure/eventhubs-checkpointstore-blob",
      "projectFolder": "sdk/eventhub/eventhubs-checkpointstore-blob",
      "versionPolicyName": "client"
    },
    {
      "packageName": "@azure/eventhubs-checkpointstore-table",
      "projectFolder": "sdk/eventhub/eventhubs-checkpointstore-table",
      "versionPolicyName": "client"
    },
    {
      "packageName": "@azure/mock-hub",
      "projectFolder": "sdk/eventhub/mock-hub",
      "versionPolicyName": "utility"
    },
    {
      "packageName": "@azure/identity",
      "projectFolder": "sdk/identity/identity",
      "decoupledLocalDependencies": [
        "@azure/keyvault-keys"
      ],
      "versionPolicyName": "client"
    },
    {
      "packageName": "@azure/identity-vscode",
      "projectFolder": "sdk/identity/identity-vscode",
      "versionPolicyName": "client"
    },
    {
      "packageName": "@azure/identity-cache-persistence",
      "projectFolder": "sdk/identity/identity-cache-persistence",
      "versionPolicyName": "client"
    },
    {
      "packageName": "@azure/identity-broker",
      "projectFolder": "sdk/identity/identity-broker",
      "versionPolicyName": "client"
    },
    {
      "packageName": "@azure/keyvault-common",
      "projectFolder": "sdk/keyvault/keyvault-common",
      "versionPolicyName": "client"
    },
    {
      "packageName": "@azure/keyvault-admin",
      "projectFolder": "sdk/keyvault/keyvault-admin",
      "versionPolicyName": "client"
    },
    {
      "packageName": "@azure/keyvault-certificates",
      "projectFolder": "sdk/keyvault/keyvault-certificates",
      "versionPolicyName": "client"
    },
    {
      "packageName": "@azure/keyvault-keys",
      "projectFolder": "sdk/keyvault/keyvault-keys",
      "versionPolicyName": "client"
    },
    {
      "packageName": "@azure/keyvault-secrets",
      "projectFolder": "sdk/keyvault/keyvault-secrets",
      "versionPolicyName": "client"
    },
    {
      "packageName": "@azure/logger",
      "projectFolder": "sdk/core/logger",
      "versionPolicyName": "core"
    },
    {
      "packageName": "@azure/maps-common",
      "projectFolder": "sdk/maps/maps-common",
      "versionPolicyName": "client"
    },
    {
      "packageName": "@azure-rest/maps-route",
      "projectFolder": "sdk/maps/maps-route-rest",
      "versionPolicyName": "client"
    },
    {
      "packageName": "@azure-rest/maps-render",
      "projectFolder": "sdk/maps/maps-render-rest",
      "versionPolicyName": "client"
    },
    {
      "packageName": "@azure-rest/maps-geolocation",
      "projectFolder": "sdk/maps/maps-geolocation-rest",
      "versionPolicyName": "client"
    },
    {
      "packageName": "@azure-rest/maps-search",
      "projectFolder": "sdk/maps/maps-search-rest",
      "versionPolicyName": "client"
    },
    {
      "packageName": "@azure/notification-hubs",
      "projectFolder": "sdk/notificationhubs/notification-hubs",
      "versionPolicyName": "client"
    },
    {
      "packageName": "@azure/opentelemetry-instrumentation-azure-sdk",
      "projectFolder": "sdk/instrumentation/opentelemetry-instrumentation-azure-sdk",
      "versionPolicyName": "client"
    },
    {
      "packageName": "@azure/schema-registry",
      "projectFolder": "sdk/schemaregistry/schema-registry",
      "versionPolicyName": "client"
    },
    {
      "packageName": "@azure/schema-registry-avro",
      "projectFolder": "sdk/schemaregistry/schema-registry-avro",
      "versionPolicyName": "client"
    },
    {
      "packageName": "@azure/schema-registry-json",
      "projectFolder": "sdk/schemaregistry/schema-registry-json",
      "versionPolicyName": "client"
    },
    {
      "packageName": "@azure/service-bus",
      "projectFolder": "sdk/servicebus/service-bus",
      "versionPolicyName": "client"
    },
    {
      "packageName": "@azure/storage-internal-avro",
      "projectFolder": "sdk/storage/storage-internal-avro",
      "versionPolicyName": "utility"
    },
    {
      "packageName": "@azure/storage-blob",
      "projectFolder": "sdk/storage/storage-blob",
      "versionPolicyName": "client"
    },
    {
      "packageName": "@azure/storage-blob-changefeed",
      "projectFolder": "sdk/storage/storage-blob-changefeed",
      "versionPolicyName": "client"
    },
    {
      "packageName": "@azure/storage-file-share",
      "projectFolder": "sdk/storage/storage-file-share",
      "versionPolicyName": "client"
    },
    {
      "packageName": "@azure/storage-file-datalake",
      "projectFolder": "sdk/storage/storage-file-datalake",
      "versionPolicyName": "client"
    },
    {
      "packageName": "@azure/storage-queue",
      "projectFolder": "sdk/storage/storage-queue",
      "versionPolicyName": "client"
    },
    {
      "packageName": "@azure/synapse-access-control",
      "projectFolder": "sdk/synapse/synapse-access-control",
      "versionPolicyName": "client"
    },
    {
      "packageName": "@azure-rest/synapse-access-control",
      "projectFolder": "sdk/synapse/synapse-access-control-rest",
      "versionPolicyName": "client"
    },
    {
      "packageName": "@azure-rest/iot-device-update",
      "projectFolder": "sdk/deviceupdate/iot-device-update-rest",
      "versionPolicyName": "client"
    },
    {
      "packageName": "@azure/synapse-artifacts",
      "projectFolder": "sdk/synapse/synapse-artifacts",
      "versionPolicyName": "client"
    },
    {
      "packageName": "@azure/synapse-managed-private-endpoints",
      "projectFolder": "sdk/synapse/synapse-managed-private-endpoints",
      "versionPolicyName": "client"
    },
    {
      "packageName": "@azure/synapse-monitoring",
      "projectFolder": "sdk/synapse/synapse-monitoring",
      "versionPolicyName": "client"
    },
    {
      "packageName": "@azure/synapse-spark",
      "projectFolder": "sdk/synapse/synapse-spark",
      "versionPolicyName": "client"
    },
    {
      "packageName": "@azure/data-tables",
      "projectFolder": "sdk/tables/data-tables",
      "versionPolicyName": "client"
    },
    {
      "packageName": "@azure-tests/perf-data-tables",
      "projectFolder": "sdk/tables/perf-tests/data-tables",
      "versionPolicyName": "test"
    },
    {
      "packageName": "@azure/template",
      "projectFolder": "sdk/template/template",
      "versionPolicyName": "client"
    },
    {
      "packageName": "@azure/template-dpg",
      "projectFolder": "sdk/template/template-dpg",
      "versionPolicyName": "client"
    },
    {
      "packageName": "@azure/eslint-plugin-azure-sdk",
      "projectFolder": "common/tools/eslint-plugin-azure-sdk",
      "versionPolicyName": "utility"
    },
    {
      "packageName": "@azure-tool/eslint-plugin-azure-sdk-helper",
      "projectFolder": "common/tools/eslint-plugin-azure-sdk-helper",
      "versionPolicyName": "utility"
    },
    {
      "packageName": "@azure-tools/vite-plugin-browser-test-map",
      "projectFolder": "common/tools/vite-plugin-browser-test-map",
      "versionPolicyName": "utility"
    },
    {
      "packageName": "@azure-tools/test-recorder",
      "projectFolder": "sdk/test-utils/recorder",
      "versionPolicyName": "utility"
    },
    {
      "packageName": "@azure-tools/test-credential",
      "projectFolder": "sdk/test-utils/test-credential",
      "versionPolicyName": "utility"
    },
    {
      "packageName": "@azure/test-utils-perf",
      "projectFolder": "sdk/test-utils/perf",
      "versionPolicyName": "utility"
    },
    {
      "packageName": "@azure/test-utils",
      "projectFolder": "sdk/test-utils/test-utils",
      "versionPolicyName": "utility"
    },
    {
      "packageName": "@azure/digital-twins-core",
      "projectFolder": "sdk/digitaltwins/digital-twins-core",
      "versionPolicyName": "client"
    },
    {
      "packageName": "@azure/iot-modelsrepository",
      "projectFolder": "sdk/iot/iot-modelsrepository",
      "versionPolicyName": "client"
    },
    {
      "packageName": "@azure-tests/perf-ai-form-recognizer",
      "projectFolder": "sdk/formrecognizer/perf-tests/ai-form-recognizer",
      "versionPolicyName": "test"
    },
    {
      "packageName": "@azure-tests/perf-eventgrid",
      "projectFolder": "sdk/eventgrid/perf-tests/eventgrid",
      "versionPolicyName": "test"
    },
    {
      "packageName": "@azure-tests/perf-ai-text-analytics",
      "projectFolder": "sdk/textanalytics/perf-tests/ai-text-analytics",
      "versionPolicyName": "test"
    },
    {
      "packageName": "@azure-tests/perf-ai-language-text",
      "projectFolder": "sdk/cognitivelanguage/perf-tests/ai-language-text",
      "versionPolicyName": "test"
    },
    {
      "packageName": "@azure-tests/perf-storage-blob",
      "projectFolder": "sdk/storage/perf-tests/storage-blob",
      "versionPolicyName": "test"
    },
    {
      "packageName": "@azure-tests/perf-storage-file-share",
      "projectFolder": "sdk/storage/perf-tests/storage-file-share",
      "versionPolicyName": "test"
    },
    {
      "packageName": "@azure-tests/perf-storage-file-datalake",
      "projectFolder": "sdk/storage/perf-tests/storage-file-datalake",
      "versionPolicyName": "test"
    },
    {
      "packageName": "@azure-tests/perf-keyvault-keys",
      "projectFolder": "sdk/keyvault/perf-tests/keyvault-keys",
      "versionPolicyName": "test"
    },
    {
      "packageName": "@azure-tests/perf-keyvault-certificates",
      "projectFolder": "sdk/keyvault/perf-tests/keyvault-certificates",
      "versionPolicyName": "test"
    },
    {
      "packageName": "@azure-tests/perf-keyvault-secrets",
      "projectFolder": "sdk/keyvault/perf-tests/keyvault-secrets",
      "versionPolicyName": "test"
    },
    {
      "packageName": "@azure-tests/perf-identity",
      "projectFolder": "sdk/identity/perf-tests/identity",
      "versionPolicyName": "test"
    },
    {
      "packageName": "@azure-tests/perf-service-bus",
      "projectFolder": "sdk/servicebus/perf-tests/service-bus",
      "versionPolicyName": "test"
    },
    {
      "packageName": "@azure-tests/perf-event-hubs",
      "projectFolder": "sdk/eventhub/perf-tests/event-hubs",
      "versionPolicyName": "test"
    },
    {
      "packageName": "@azure/mixed-reality-authentication",
      "projectFolder": "sdk/mixedreality/mixed-reality-authentication",
      "versionPolicyName": "client"
    },
    {
      "packageName": "@azure/web-pubsub",
      "projectFolder": "sdk/web-pubsub/web-pubsub",
      "versionPolicyName": "client"
    },
    {
      "packageName": "@azure/web-pubsub-express",
      "projectFolder": "sdk/web-pubsub/web-pubsub-express",
      "versionPolicyName": "client"
    },
    {
      "packageName": "@azure-tests/perf-search-documents",
      "projectFolder": "sdk/search/perf-tests/search-documents",
      "versionPolicyName": "test"
    },
    {
      "packageName": "@azure-tests/perf-ai-metrics-advisor",
      "projectFolder": "sdk/metricsadvisor/perf-tests/ai-metrics-advisor",
      "versionPolicyName": "test"
    },
    {
      "packageName": "@azure-tests/perf-container-registry",
      "projectFolder": "sdk/containerregistry/perf-tests/container-registry",
      "versionPolicyName": "test"
    },
    {
      "packageName": "@azure-tests/perf-core-rest-pipeline",
      "projectFolder": "sdk/core/perf-tests/core-rest-pipeline",
      "versionPolicyName": "test"
    },
    {
      "packageName": "@azure-tests/perf-app-configuration",
      "projectFolder": "sdk/appconfiguration/perf-tests/app-configuration",
      "versionPolicyName": "test"
    },
    {
      "packageName": "@azure-tests/perf-monitor-query",
      "projectFolder": "sdk/monitor/perf-tests/monitor-query",
      "versionPolicyName": "test"
    },
    {
      "packageName": "@azure-tests/perf-monitor-ingestion",
      "projectFolder": "sdk/monitor/perf-tests/monitor-ingestion",
      "versionPolicyName": "test"
    },
    {
      "packageName": "@azure-tests/perf-template",
      "projectFolder": "sdk/template/perf-tests/template",
      "versionPolicyName": "test"
    },
    {
      "packageName": "@azure-tests/perf-schema-registry-avro",
      "projectFolder": "sdk/schemaregistry/perf-tests/schema-registry-avro",
      "versionPolicyName": "test"
    },
    {
      "packageName": "@azure/mixed-reality-remote-rendering",
      "projectFolder": "sdk/remoterendering/mixed-reality-remote-rendering",
      "versionPolicyName": "client"
    },
    {
      "packageName": "@azure/arm-network",
      "projectFolder": "sdk/network/arm-network",
      "versionPolicyName": "management"
    },
    {
      "packageName": "@azure-rest/arm-network",
      "projectFolder": "sdk/network/arm-network-rest",
      "versionPolicyName": "client"
    },
    {
      "packageName": "@azure/arm-compute",
      "projectFolder": "sdk/compute/arm-compute",
      "versionPolicyName": "management"
    },
    {
      "packageName": "@azure-rest/arm-compute",
      "projectFolder": "sdk/compute/arm-compute-rest",
      "versionPolicyName": "client"
    },
    {
      "packageName": "@azure/arm-storage",
      "projectFolder": "sdk/storage/arm-storage",
      "versionPolicyName": "management"
    },
    {
      "packageName": "@azure/arm-resources",
      "projectFolder": "sdk/resources/arm-resources",
      "versionPolicyName": "management"
    },
    {
      "packageName": "@azure/arm-links",
      "projectFolder": "sdk/links/arm-links",
      "versionPolicyName": "management"
    },
    {
      "packageName": "@azure/arm-policy",
      "projectFolder": "sdk/policy/arm-policy",
      "versionPolicyName": "management"
    },
    {
      "packageName": "@azure/arm-locks",
      "projectFolder": "sdk/locks/arm-locks",
      "versionPolicyName": "management"
    },
    {
      "packageName": "@azure/arm-features",
      "projectFolder": "sdk/features/arm-features",
      "versionPolicyName": "management"
    },
    {
      "packageName": "@azure/arm-managedapplications",
      "projectFolder": "sdk/managedapplications/arm-managedapplications",
      "versionPolicyName": "management"
    },
    {
      "packageName": "@azure/arm-webpubsub",
      "projectFolder": "sdk/web-pubsub/arm-webpubsub",
      "versionPolicyName": "management"
    },
    {
      "packageName": "@azure/arm-keyvault",
      "projectFolder": "sdk/keyvault/arm-keyvault",
      "versionPolicyName": "management"
    },
    {
      "packageName": "@azure/arm-sql",
      "projectFolder": "sdk/sql/arm-sql",
      "versionPolicyName": "management"
    },
    {
      "packageName": "@azure/arm-appservice",
      "projectFolder": "sdk/appservice/arm-appservice",
      "versionPolicyName": "management"
    },
    {
      "packageName": "@azure-rest/arm-appservice",
      "projectFolder": "sdk/appservice/arm-appservice-rest",
      "versionPolicyName": "client"
    },
    {
      "packageName": "@azure/arm-resources-subscriptions",
      "projectFolder": "sdk/resources-subscriptions/arm-resources-subscriptions",
      "versionPolicyName": "management"
    },
    {
      "packageName": "@azure/arm-templatespecs",
      "projectFolder": "sdk/templatespecs/arm-templatespecs",
      "versionPolicyName": "management"
    },
    {
      "packageName": "@azure/arm-authorization",
      "projectFolder": "sdk/authorization/arm-authorization",
      "versionPolicyName": "management"
    },
    {
      "packageName": "@azure/arm-eventhub",
      "projectFolder": "sdk/eventhub/arm-eventhub",
      "versionPolicyName": "management"
    },
    {
      "packageName": "@azure/arm-purview",
      "projectFolder": "sdk/purview/arm-purview",
      "versionPolicyName": "management"
    },
    {
      "packageName": "@azure/arm-servicebus",
      "projectFolder": "sdk/servicebus/arm-servicebus",
      "versionPolicyName": "management"
    },
    {
      "packageName": "@azure/arm-apimanagement",
      "projectFolder": "sdk/apimanagement/arm-apimanagement",
      "versionPolicyName": "management"
    },
    {
      "packageName": "@azure/arm-rediscache",
      "projectFolder": "sdk/redis/arm-rediscache",
      "versionPolicyName": "management"
    },
    {
      "packageName": "@azure/arm-eventgrid",
      "projectFolder": "sdk/eventgrid/arm-eventgrid",
      "versionPolicyName": "management"
    },
    {
      "packageName": "@azure/arm-quota",
      "projectFolder": "sdk/quota/arm-quota",
      "versionPolicyName": "management"
    },
    {
      "packageName": "@azure/arm-extendedlocation",
      "projectFolder": "sdk/extendedlocation/arm-extendedlocation",
      "versionPolicyName": "management"
    },
    {
      "packageName": "@azure/arm-security",
      "projectFolder": "sdk/security/arm-security",
      "versionPolicyName": "management"
    },
    {
      "packageName": "@azure/arm-operationalinsights",
      "projectFolder": "sdk/operationalinsights/arm-operationalinsights",
      "versionPolicyName": "management"
    },
    {
      "packageName": "@azure/arm-postgresql",
      "projectFolder": "sdk/postgresql/arm-postgresql",
      "versionPolicyName": "management"
    },
    {
      "packageName": "@azure/arm-containerregistry",
      "projectFolder": "sdk/containerregistry/arm-containerregistry",
      "versionPolicyName": "management"
    },
    {
      "packageName": "@azure/arm-logic",
      "projectFolder": "sdk/logic/arm-logic",
      "versionPolicyName": "management"
    },
    {
      "packageName": "@azure/arm-recoveryservices",
      "projectFolder": "sdk/recoveryservices/arm-recoveryservices",
      "versionPolicyName": "management"
    },
    {
      "packageName": "@azure/arm-appplatform",
      "projectFolder": "sdk/appplatform/arm-appplatform",
      "versionPolicyName": "management"
    },
    {
      "packageName": "@azure/arm-containerservice",
      "projectFolder": "sdk/containerservice/arm-containerservice",
      "versionPolicyName": "management"
    },
    {
      "packageName": "@azure-rest/arm-containerservice",
      "projectFolder": "sdk/containerservice/arm-containerservice-rest",
      "versionPolicyName": "client"
    },
    {
      "packageName": "@azure/arm-operations",
      "projectFolder": "sdk/operationsmanagement/arm-operations",
      "versionPolicyName": "management"
    },
    {
      "packageName": "@azure/arm-mediaservices",
      "projectFolder": "sdk/mediaservices/arm-mediaservices",
      "versionPolicyName": "management"
    },
    {
      "packageName": "@azure/arm-databricks",
      "projectFolder": "sdk/databricks/arm-databricks",
      "versionPolicyName": "management"
    },
    {
      "packageName": "@azure/arm-notificationhubs",
      "projectFolder": "sdk/notificationhubs/arm-notificationhubs",
      "versionPolicyName": "management"
    },
    {
      "packageName": "@azure/arm-streamanalytics",
      "projectFolder": "sdk/streamanalytics/arm-streamanalytics",
      "versionPolicyName": "management"
    },
    {
      "packageName": "@azure/arm-servicefabric",
      "projectFolder": "sdk/servicefabric/arm-servicefabric",
      "versionPolicyName": "management"
    },
    {
      "packageName": "@azure-rest/arm-servicefabric",
      "projectFolder": "sdk/servicefabric/arm-servicefabric-rest",
      "versionPolicyName": "client"
    },
    {
      "packageName": "@azure/arm-mysql",
      "projectFolder": "sdk/mysql/arm-mysql",
      "versionPolicyName": "management"
    },
    {
      "packageName": "@azure/arm-desktopvirtualization",
      "projectFolder": "sdk/desktopvirtualization/arm-desktopvirtualization",
      "versionPolicyName": "management"
    },
    {
      "packageName": "@azure/arm-datafactory",
      "projectFolder": "sdk/datafactory/arm-datafactory",
      "versionPolicyName": "management"
    },
    {
      "packageName": "@azure/arm-cdn",
      "projectFolder": "sdk/cdn/arm-cdn",
      "versionPolicyName": "management"
    },
    {
      "packageName": "@azure/arm-cosmosdb",
      "projectFolder": "sdk/cosmosdb/arm-cosmosdb",
      "versionPolicyName": "management"
    },
    {
      "packageName": "@azure/arm-consumption",
      "projectFolder": "sdk/consumption/arm-consumption",
      "versionPolicyName": "management"
    },
    {
      "packageName": "@azure/arm-datalake-analytics",
      "projectFolder": "sdk/datalake-analytics/arm-datalake-analytics",
      "versionPolicyName": "management"
    },
    {
      "packageName": "@azure/arm-batch",
      "projectFolder": "sdk/batch/arm-batch",
      "versionPolicyName": "management"
    },
    {
      "packageName": "@azure/arm-managementgroups",
      "projectFolder": "sdk/managementgroups/arm-managementgroups",
      "versionPolicyName": "management"
    },
    {
      "packageName": "@azure/arm-orbital",
      "projectFolder": "sdk/orbital/arm-orbital",
      "versionPolicyName": "management"
    },
    {
      "packageName": "@azure/arm-resourcehealth",
      "projectFolder": "sdk/resourcehealth/arm-resourcehealth",
      "versionPolicyName": "management"
    },
    {
      "packageName": "@azure/arm-botservice",
      "projectFolder": "sdk/botservice/arm-botservice",
      "versionPolicyName": "management"
    },
    {
      "packageName": "@azure/arm-search",
      "projectFolder": "sdk/search/arm-search",
      "versionPolicyName": "management"
    },
    {
      "packageName": "@azure/arm-analysisservices",
      "projectFolder": "sdk/analysisservices/arm-analysisservices",
      "versionPolicyName": "management"
    },
    {
      "packageName": "@azure/arm-portal",
      "projectFolder": "sdk/portal/arm-portal",
      "versionPolicyName": "management"
    },
    {
      "packageName": "@azure/arm-sqlvirtualmachine",
      "projectFolder": "sdk/sqlvirtualmachine/arm-sqlvirtualmachine",
      "versionPolicyName": "management"
    },
    {
      "packageName": "@azure/arm-devtestlabs",
      "projectFolder": "sdk/devtestlabs/arm-devtestlabs",
      "versionPolicyName": "management"
    },
    {
      "packageName": "@azure/arm-cognitiveservices",
      "projectFolder": "sdk/cognitiveservices/arm-cognitiveservices",
      "versionPolicyName": "management"
    },
    {
      "packageName": "@azure/arm-relay",
      "projectFolder": "sdk/relay/arm-relay",
      "versionPolicyName": "management"
    },
    {
      "packageName": "@azure/arm-iothub",
      "projectFolder": "sdk/iothub/arm-iothub",
      "versionPolicyName": "management"
    },
    {
      "packageName": "@azure/arm-msi",
      "projectFolder": "sdk/msi/arm-msi",
      "versionPolicyName": "management"
    },
    {
      "packageName": "@azure/arm-monitor",
      "projectFolder": "sdk/monitor/arm-monitor",
      "versionPolicyName": "management"
    },
    {
      "packageName": "@azure/arm-subscriptions",
      "projectFolder": "sdk/subscription/arm-subscriptions",
      "versionPolicyName": "management"
    },
    {
      "packageName": "@azure/arm-advisor",
      "projectFolder": "sdk/advisor/arm-advisor",
      "versionPolicyName": "management"
    },
    {
      "packageName": "@azure/arm-hdinsight",
      "projectFolder": "sdk/hdinsight/arm-hdinsight",
      "versionPolicyName": "management"
    },
    {
      "packageName": "@azure/arm-attestation",
      "projectFolder": "sdk/attestation/arm-attestation",
      "versionPolicyName": "management"
    },
    {
      "packageName": "@azure/arm-azurestack",
      "projectFolder": "sdk/azurestack/arm-azurestack",
      "versionPolicyName": "management"
    },
    {
      "packageName": "@azure/arm-changeanalysis",
      "projectFolder": "sdk/changeanalysis/arm-changeanalysis",
      "versionPolicyName": "management"
    },
    {
      "packageName": "@azure/arm-billing",
      "projectFolder": "sdk/billing/arm-billing",
      "versionPolicyName": "management"
    },
    {
      "packageName": "@azure/arm-containerinstance",
      "projectFolder": "sdk/containerinstance/arm-containerinstance",
      "versionPolicyName": "management"
    },
    {
      "packageName": "@azure/arm-confluent",
      "projectFolder": "sdk/confluent/arm-confluent",
      "versionPolicyName": "management"
    },
    {
      "packageName": "@azure/arm-imagebuilder",
      "projectFolder": "sdk/imagebuilder/arm-imagebuilder",
      "versionPolicyName": "management"
    },
    {
      "packageName": "@azure/arm-avs",
      "projectFolder": "sdk/avs/arm-avs",
      "versionPolicyName": "management"
    },
    {
      "packageName": "@azure/arm-communication",
      "projectFolder": "sdk/communication/arm-communication",
      "versionPolicyName": "management"
    },
    {
      "packageName": "@azure/arm-appconfiguration",
      "projectFolder": "sdk/appconfiguration/arm-appconfiguration",
      "versionPolicyName": "management"
    },
    {
      "packageName": "@azure/arm-azurestackhci",
      "projectFolder": "sdk/azurestackhci/arm-azurestackhci",
      "versionPolicyName": "management"
    },
    {
      "packageName": "@azure/arm-customerinsights",
      "projectFolder": "sdk/customer-insights/arm-customerinsights",
      "versionPolicyName": "management"
    },
    {
      "packageName": "@azure/arm-databoxedge",
      "projectFolder": "sdk/databoxedge/arm-databoxedge",
      "versionPolicyName": "management"
    },
    {
      "packageName": "@azure/arm-datadog",
      "projectFolder": "sdk/datadog/arm-datadog",
      "versionPolicyName": "management"
    },
    {
      "packageName": "@azure/arm-deviceprovisioningservices",
      "projectFolder": "sdk/deviceprovisioningservices/arm-deviceprovisioningservices",
      "versionPolicyName": "management"
    },
    {
      "packageName": "@azure/arm-synapse",
      "projectFolder": "sdk/synapse/arm-synapse",
      "versionPolicyName": "management"
    },
    {
      "packageName": "@azure/arm-databox",
      "projectFolder": "sdk/databox/arm-databox",
      "versionPolicyName": "management"
    },
    {
      "packageName": "@azure/arm-dns",
      "projectFolder": "sdk/dns/arm-dns",
      "versionPolicyName": "management"
    },
    {
      "packageName": "@azure/arm-digitaltwins",
      "projectFolder": "sdk/digitaltwins/arm-digitaltwins",
      "versionPolicyName": "management"
    },
    {
      "packageName": "@azure/arm-devspaces",
      "projectFolder": "sdk/devspaces/arm-devspaces",
      "versionPolicyName": "management"
    },
    {
      "packageName": "@azure/arm-domainservices",
      "projectFolder": "sdk/domainservices/arm-domainservices",
      "versionPolicyName": "management"
    },
    {
      "packageName": "@azure/arm-frontdoor",
      "projectFolder": "sdk/frontdoor/arm-frontdoor",
      "versionPolicyName": "management"
    },
    {
      "packageName": "@azure/arm-healthbot",
      "projectFolder": "sdk/healthbot/arm-healthbot",
      "versionPolicyName": "management"
    },
    {
      "packageName": "@azure-rest/health-insights-cancerprofiling",
      "projectFolder": "sdk/healthinsights/health-insights-cancerprofiling-rest",
      "versionPolicyName": "client"
    },
    {
      "packageName": "@azure-rest/health-insights-clinicalmatching",
      "projectFolder": "sdk/healthinsights/health-insights-clinicalmatching-rest",
      "versionPolicyName": "client"
    },
    {
      "packageName": "@azure/arm-deploymentmanager",
      "projectFolder": "sdk/deploymentmanager/arm-deploymentmanager",
      "versionPolicyName": "management"
    },
    {
      "packageName": "@azure/arm-hanaonazure",
      "projectFolder": "sdk/hanaonazure/arm-hanaonazure",
      "versionPolicyName": "management"
    },
    {
      "packageName": "@azure/arm-kubernetesconfiguration",
      "projectFolder": "sdk/kubernetesconfiguration/arm-kubernetesconfiguration",
      "versionPolicyName": "management"
    },
    {
      "packageName": "@azure/arm-labservices",
      "projectFolder": "sdk/labservices/arm-labservices",
      "versionPolicyName": "management"
    },
    {
      "packageName": "@azure/arm-machinelearningcompute",
      "projectFolder": "sdk/machinelearningcompute/arm-machinelearningcompute",
      "versionPolicyName": "management"
    },
    {
      "packageName": "@azure/arm-machinelearningexperimentation",
      "projectFolder": "sdk/machinelearningexperimentation/arm-machinelearningexperimentation",
      "versionPolicyName": "management"
    },
    {
      "packageName": "@azure/arm-commerce",
      "projectFolder": "sdk/commerce/arm-commerce",
      "versionPolicyName": "management"
    },
    {
      "packageName": "@azure/arm-datamigration",
      "projectFolder": "sdk/datamigration/arm-datamigration",
      "versionPolicyName": "management"
    },
    {
      "packageName": "@azure/arm-healthcareapis",
      "projectFolder": "sdk/healthcareapis/arm-healthcareapis",
      "versionPolicyName": "management"
    },
    {
      "packageName": "@azure/arm-hybridcompute",
      "projectFolder": "sdk/hybridcompute/arm-hybridcompute",
      "versionPolicyName": "management"
    },
    {
      "packageName": "@azure/arm-hybridkubernetes",
      "projectFolder": "sdk/hybridkubernetes/arm-hybridkubernetes",
      "versionPolicyName": "management"
    },
    {
      "packageName": "@azure/arm-oep",
      "projectFolder": "sdk/oep/arm-oep",
      "versionPolicyName": "management"
    },
    {
      "packageName": "@azure/arm-securityinsight",
      "projectFolder": "sdk/securityinsight/arm-securityinsight",
      "versionPolicyName": "management"
    },
    {
      "packageName": "@azure/arm-iotcentral",
      "projectFolder": "sdk/iotcentral/arm-iotcentral",
      "versionPolicyName": "management"
    },
    {
      "packageName": "@azure/arm-commitmentplans",
      "projectFolder": "sdk/machinelearning/arm-commitmentplans",
      "versionPolicyName": "management"
    },
    {
      "packageName": "@azure/arm-workspaces",
      "projectFolder": "sdk/machinelearning/arm-workspaces",
      "versionPolicyName": "management"
    },
    {
      "packageName": "@azure/arm-webservices",
      "projectFolder": "sdk/machinelearning/arm-webservices",
      "versionPolicyName": "management"
    },
    {
      "packageName": "@azure/arm-managementpartner",
      "projectFolder": "sdk/managementpartner/arm-managementpartner",
      "versionPolicyName": "management"
    },
    {
      "packageName": "@azure/arm-maps",
      "projectFolder": "sdk/maps/arm-maps",
      "versionPolicyName": "management"
    },
    {
      "packageName": "@azure/arm-mariadb",
      "projectFolder": "sdk/mariadb/arm-mariadb",
      "versionPolicyName": "management"
    },
    {
      "packageName": "@azure/arm-marketplaceordering",
      "projectFolder": "sdk/marketplaceordering/arm-marketplaceordering",
      "versionPolicyName": "management"
    },
    {
      "packageName": "@azure/arm-migrate",
      "projectFolder": "sdk/migrate/arm-migrate",
      "versionPolicyName": "management"
    },
    {
      "packageName": "@azure/arm-mixedreality",
      "projectFolder": "sdk/mixedreality/arm-mixedreality",
      "versionPolicyName": "management"
    },
    {
      "packageName": "@azure/arm-netapp",
      "projectFolder": "sdk/netapp/arm-netapp",
      "versionPolicyName": "management"
    },
    {
      "packageName": "@azure/arm-peering",
      "projectFolder": "sdk/peering/arm-peering",
      "versionPolicyName": "management"
    },
    {
      "packageName": "@azure/arm-postgresql-flexible",
      "projectFolder": "sdk/postgresql/arm-postgresql-flexible",
      "versionPolicyName": "management"
    },
    {
      "packageName": "@azure/arm-powerbidedicated",
      "projectFolder": "sdk/powerbidedicated/arm-powerbidedicated",
      "versionPolicyName": "management"
    },
    {
      "packageName": "@azure/arm-powerbiembedded",
      "projectFolder": "sdk/powerbiembedded/arm-powerbiembedded",
      "versionPolicyName": "management"
    },
    {
      "packageName": "@azure/arm-recoveryservices-siterecovery",
      "projectFolder": "sdk/recoveryservicessiterecovery/arm-recoveryservices-siterecovery",
      "versionPolicyName": "management"
    },
    {
      "packageName": "@azure/arm-recoveryservicesbackup",
      "projectFolder": "sdk/recoveryservicesbackup/arm-recoveryservicesbackup",
      "versionPolicyName": "management"
    },
    {
      "packageName": "@azure/arm-redisenterprisecache",
      "projectFolder": "sdk/redisenterprise/arm-redisenterprisecache",
      "versionPolicyName": "management"
    },
    {
      "packageName": "@azure/arm-reservations",
      "projectFolder": "sdk/reservations/arm-reservations",
      "versionPolicyName": "management"
    },
    {
      "packageName": "@azure/arm-resourcemover",
      "projectFolder": "sdk/resourcemover/arm-resourcemover",
      "versionPolicyName": "management"
    },
    {
      "packageName": "@azure/arm-serialconsole",
      "projectFolder": "sdk/serialconsole/arm-serialconsole",
      "versionPolicyName": "management"
    },
    {
      "packageName": "@azure/arm-servicemap",
      "projectFolder": "sdk/service-map/arm-servicemap",
      "versionPolicyName": "management"
    },
    {
      "packageName": "@azure/arm-signalr",
      "projectFolder": "sdk/signalr/arm-signalr",
      "versionPolicyName": "management"
    },
    {
      "packageName": "@azure/arm-storagecache",
      "projectFolder": "sdk/storagecache/arm-storagecache",
      "versionPolicyName": "management"
    },
    {
      "packageName": "@azure/arm-storagesync",
      "projectFolder": "sdk/storagesync/arm-storagesync",
      "versionPolicyName": "management"
    },
    {
      "packageName": "@azure/arm-resourcegraph",
      "projectFolder": "sdk/resourcegraph/arm-resourcegraph",
      "versionPolicyName": "management"
    },
    {
      "packageName": "@azure/arm-appinsights",
      "projectFolder": "sdk/applicationinsights/arm-appinsights",
      "versionPolicyName": "management"
    },
    {
      "packageName": "@azure/arm-datacatalog",
      "projectFolder": "sdk/datacatalog/arm-datacatalog",
      "versionPolicyName": "management"
    },
    {
      "packageName": "@azure/arm-storsimple1200series",
      "projectFolder": "sdk/storsimple1200series/arm-storsimple1200series",
      "versionPolicyName": "management"
    },
    {
      "packageName": "@azure/arm-storsimple8000series",
      "projectFolder": "sdk/storsimple8000series/arm-storsimple8000series",
      "versionPolicyName": "management"
    },
    {
      "packageName": "@azure/arm-support",
      "projectFolder": "sdk/support/arm-support",
      "versionPolicyName": "management"
    },
    {
      "packageName": "@azure/arm-timeseriesinsights",
      "projectFolder": "sdk/timeseriesinsights/arm-timeseriesinsights",
      "versionPolicyName": "management"
    },
    {
      "packageName": "@azure/arm-trafficmanager",
      "projectFolder": "sdk/trafficmanager/arm-trafficmanager",
      "versionPolicyName": "management"
    },
    {
      "packageName": "@azure/arm-visualstudio",
      "projectFolder": "sdk/visualstudio/arm-visualstudio",
      "versionPolicyName": "management"
    },
    {
      "packageName": "@azure/arm-vmwarecloudsimple",
      "projectFolder": "sdk/vmwarecloudsimple/arm-vmwarecloudsimple",
      "versionPolicyName": "management"
    },
    {
      "packageName": "@azure/arm-servicefabricmesh",
      "projectFolder": "sdk/servicefabricmesh/arm-servicefabricmesh",
      "versionPolicyName": "management"
    },
    {
      "packageName": "@azure/arm-storageimportexport",
      "projectFolder": "sdk/storageimportexport/arm-storageimportexport",
      "versionPolicyName": "management"
    },
    {
      "packageName": "@azure/arm-privatedns",
      "projectFolder": "sdk/privatedns/arm-privatedns",
      "versionPolicyName": "management"
    },
    {
      "packageName": "@azure/arm-policyinsights",
      "projectFolder": "sdk/policyinsights/arm-policyinsights",
      "versionPolicyName": "management"
    },
    {
      "packageName": "@azure/arm-kusto",
      "projectFolder": "sdk/kusto/arm-kusto",
      "versionPolicyName": "management"
    },
    {
      "packageName": "@azure/core-http-compat",
      "projectFolder": "sdk/core/core-http-compat",
      "versionPolicyName": "core"
    },
    {
      "packageName": "@azure/arm-dnsresolver",
      "projectFolder": "sdk/dnsresolver/arm-dnsresolver",
      "versionPolicyName": "management"
    },
    {
      "packageName": "@azure/arm-mobilenetwork",
      "projectFolder": "sdk/mobilenetwork/arm-mobilenetwork",
      "versionPolicyName": "management"
    },
    {
      "packageName": "@azure/arm-resources-profile-2020-09-01-hybrid",
      "projectFolder": "sdk/resources/arm-resources-profile-2020-09-01-hybrid",
      "versionPolicyName": "management"
    },
    {
      "packageName": "@azure/arm-dns-profile-2020-09-01-hybrid",
      "projectFolder": "sdk/dns/arm-dns-profile-2020-09-01-hybrid",
      "versionPolicyName": "management"
    },
    {
      "packageName": "@azure/arm-locks-profile-2020-09-01-hybrid",
      "projectFolder": "sdk/locks/arm-locks-profile-2020-09-01-hybrid",
      "versionPolicyName": "management"
    },
    {
      "packageName": "@azure/arm-policy-profile-2020-09-01-hybrid",
      "projectFolder": "sdk/policy/arm-policy-profile-2020-09-01-hybrid",
      "versionPolicyName": "management"
    },
    {
      "packageName": "@azure/arm-subscriptions-profile-2020-09-01-hybrid",
      "projectFolder": "sdk/subscription/arm-subscriptions-profile-2020-09-01-hybrid",
      "versionPolicyName": "management"
    },
    {
      "packageName": "@azure/arm-storage-profile-2020-09-01-hybrid",
      "projectFolder": "sdk/storage/arm-storage-profile-2020-09-01-hybrid",
      "versionPolicyName": "management"
    },
    {
      "packageName": "@azure/arm-keyvault-profile-2020-09-01-hybrid",
      "projectFolder": "sdk/keyvault/arm-keyvault-profile-2020-09-01-hybrid",
      "versionPolicyName": "management"
    },
    {
      "packageName": "@azure/arm-network-profile-2020-09-01-hybrid",
      "projectFolder": "sdk/network/arm-network-profile-2020-09-01-hybrid",
      "versionPolicyName": "management"
    },
    {
      "packageName": "@azure/arm-commerce-profile-2020-09-01-hybrid",
      "projectFolder": "sdk/commerce/arm-commerce-profile-2020-09-01-hybrid",
      "versionPolicyName": "management"
    },
    {
      "packageName": "@azure/arm-compute-profile-2020-09-01-hybrid",
      "projectFolder": "sdk/compute/arm-compute-profile-2020-09-01-hybrid",
      "versionPolicyName": "management"
    },
    {
      "packageName": "@azure/arm-eventhub-profile-2020-09-01-hybrid",
      "projectFolder": "sdk/eventhub/arm-eventhub-profile-2020-09-01-hybrid",
      "versionPolicyName": "management"
    },
    {
      "packageName": "@azure/arm-authorization-profile-2020-09-01-hybrid",
      "projectFolder": "sdk/authorization/arm-authorization-profile-2020-09-01-hybrid",
      "versionPolicyName": "management"
    },
    {
      "packageName": "@azure/arm-monitor-profile-2020-09-01-hybrid",
      "projectFolder": "sdk/monitor/arm-monitor-profile-2020-09-01-hybrid",
      "versionPolicyName": "management"
    },
    {
      "packageName": "@azure/arm-iothub-profile-2020-09-01-hybrid",
      "projectFolder": "sdk/iothub/arm-iothub-profile-2020-09-01-hybrid",
      "versionPolicyName": "management"
    },
    {
      "packageName": "@azure/arm-databoxedge-profile-2020-09-01-hybrid",
      "projectFolder": "sdk/databoxedge/arm-databoxedge-profile-2020-09-01-hybrid",
      "versionPolicyName": "management"
    },
    {
      "packageName": "@azure/arm-appservice-profile-2020-09-01-hybrid",
      "projectFolder": "sdk/appservice/arm-appservice-profile-2020-09-01-hybrid",
      "versionPolicyName": "management"
    },
    {
      "packageName": "@azure/arm-mysql-flexible",
      "projectFolder": "sdk/mysql/arm-mysql-flexible",
      "versionPolicyName": "management"
    },
    {
      "packageName": "@azure/arm-hardwaresecuritymodules",
      "projectFolder": "sdk/hardwaresecuritymodules/arm-hardwaresecuritymodules",
      "versionPolicyName": "management"
    },
    {
      "packageName": "@azure/arm-dashboard",
      "projectFolder": "sdk/dashboard/arm-dashboard",
      "versionPolicyName": "management"
    },
    {
      "packageName": "@azure/arm-azureadexternalidentities",
      "projectFolder": "sdk/azureadexternalidentities/arm-azureadexternalidentities",
      "versionPolicyName": "management"
    },
    {
      "packageName": "@azure/arm-scvmm",
      "projectFolder": "sdk/scvmm/arm-scvmm",
      "versionPolicyName": "management"
    },
    {
      "packageName": "@azure/arm-servicelinker",
      "projectFolder": "sdk/servicelinker/arm-servicelinker",
      "versionPolicyName": "management"
    },
    {
      "packageName": "@azure/arm-changes",
      "projectFolder": "sdk/changes/arm-changes",
      "versionPolicyName": "management"
    },
    {
      "packageName": "@azure/arm-workloads",
      "projectFolder": "sdk/workloads/arm-workloads",
      "versionPolicyName": "management"
    },
    {
      "packageName": "@azure/arm-dynatrace",
      "projectFolder": "sdk/dynatrace/arm-dynatrace",
      "versionPolicyName": "management"
    },
    {
      "packageName": "@azure/arm-education",
      "projectFolder": "sdk/education/arm-education",
      "versionPolicyName": "management"
    },
    {
      "packageName": "@azure/arm-machinelearning",
      "projectFolder": "sdk/machinelearning/arm-machinelearning",
      "versionPolicyName": "management"
    },
    {
      "packageName": "@azure/arm-appcontainers",
      "projectFolder": "sdk/appcontainers/arm-appcontainers",
      "versionPolicyName": "management"
    },
    {
      "packageName": "@azure/arm-deviceupdate",
      "projectFolder": "sdk/deviceupdate/arm-deviceupdate",
      "versionPolicyName": "management"
    },
    {
      "packageName": "@azure/arm-confidentialledger",
      "projectFolder": "sdk/confidentialledger/arm-confidentialledger",
      "versionPolicyName": "management"
    },
    {
      "packageName": "@azure/arm-resourceconnector",
      "projectFolder": "sdk/resourceconnector/arm-resourceconnector",
      "versionPolicyName": "management"
    },
    {
      "packageName": "@azure/api-management-custom-widgets-scaffolder",
      "projectFolder": "sdk/apimanagement/api-management-custom-widgets-scaffolder",
      "versionPolicyName": "client"
    },
    {
      "packageName": "@azure/api-management-custom-widgets-tools",
      "projectFolder": "sdk/apimanagement/api-management-custom-widgets-tools",
      "versionPolicyName": "client"
    },
    {
      "packageName": "@azure/arm-networkfunction",
      "projectFolder": "sdk/networkfunction/arm-networkfunction",
      "versionPolicyName": "management"
    },
    {
      "packageName": "@azure/arm-fluidrelay",
      "projectFolder": "sdk/fluidrelay/arm-fluidrelay",
      "versionPolicyName": "management"
    },
    {
      "packageName": "@azure/arm-automation",
      "projectFolder": "sdk/automation/arm-automation",
      "versionPolicyName": "management"
    },
    {
      "packageName": "@azure/arm-automanage",
      "projectFolder": "sdk/automanage/arm-automanage",
      "versionPolicyName": "management"
    },
    {
      "packageName": "@azure/arm-devcenter",
      "projectFolder": "sdk/devcenter/arm-devcenter",
      "versionPolicyName": "management"
    },
    {
      "packageName": "@azure/communication-rooms",
      "projectFolder": "sdk/communication/communication-rooms",
      "versionPolicyName": "client"
    },
    {
      "packageName": "@azure/arm-connectedvmware",
      "projectFolder": "sdk/connectedvmware/arm-connectedvmware",
      "versionPolicyName": "management"
    },
    {
      "packageName": "@azure/arm-nginx",
      "projectFolder": "sdk/nginx/arm-nginx",
      "versionPolicyName": "management"
    },
    {
      "packageName": "@azure/arm-agrifood",
      "projectFolder": "sdk/agrifood/arm-agrifood",
      "versionPolicyName": "management"
    },
    {
      "packageName": "@azure/arm-chaos",
      "projectFolder": "sdk/chaos/arm-chaos",
      "versionPolicyName": "management"
    },
    {
      "packageName": "@azure/functions-authentication-events",
      "projectFolder": "sdk/entra/functions-authentication-events",
      "versionPolicyName": "client"
    },
    {
      "packageName": "@azure-rest/developer-devcenter",
      "projectFolder": "sdk/devcenter/developer-devcenter-rest",
      "versionPolicyName": "client"
    },
    {
      "packageName": "@azure/arm-securitydevops",
      "projectFolder": "sdk/securitydevops/arm-securitydevops",
      "versionPolicyName": "management"
    },
    {
      "packageName": "@azure/arm-devhub",
      "projectFolder": "sdk/devhub/arm-devhub",
      "versionPolicyName": "management"
    },
    {
      "packageName": "@azure-rest/load-testing",
      "projectFolder": "sdk/loadtesting/load-testing-rest",
      "versionPolicyName": "client"
    },
    {
      "packageName": "@azure/arm-elasticsan",
      "projectFolder": "sdk/elasticsans/arm-elasticsan",
      "versionPolicyName": "management"
    },
    {
      "packageName": "@azure/arm-appcomplianceautomation",
      "projectFolder": "sdk/appcomplianceautomation/arm-appcomplianceautomation",
      "versionPolicyName": "management"
    },
    {
      "packageName": "@azure/arm-elastic",
      "projectFolder": "sdk/elastic/arm-elastic",
      "versionPolicyName": "management"
    },
    {
      "packageName": "@azure/arm-hybridcontainerservice",
      "projectFolder": "sdk/hybridcontainerservice/arm-hybridcontainerservice",
      "versionPolicyName": "management"
    },
    {
      "packageName": "@azure/arm-loadtesting",
      "projectFolder": "sdk/loadtesting/arm-loadtesting",
      "versionPolicyName": "management"
    },
    {
      "packageName": "@azure/web-pubsub-client",
      "projectFolder": "sdk/web-pubsub/web-pubsub-client",
      "versionPolicyName": "client"
    },
    {
      "packageName": "@azure/arm-billingbenefits",
      "projectFolder": "sdk/billingbenefits/arm-billingbenefits",
      "versionPolicyName": "management"
    },
    {
      "packageName": "@azure/arm-servicenetworking",
      "projectFolder": "sdk/servicenetworking/arm-servicenetworking",
      "versionPolicyName": "management"
    },
    {
      "packageName": "@azure/arm-dataprotection",
      "projectFolder": "sdk/dataprotection/arm-dataprotection",
      "versionPolicyName": "management"
    },
    {
      "packageName": "@azure/arm-storagemover",
      "projectFolder": "sdk/storagemover/arm-storagemover",
      "versionPolicyName": "management"
    },
    {
      "packageName": "@azure/arm-voiceservices",
      "projectFolder": "sdk/voiceservices/arm-voiceservices",
      "versionPolicyName": "management"
    },
    {
      "packageName": "@azure/web-pubsub-client-protobuf",
      "projectFolder": "sdk/web-pubsub/web-pubsub-client-protobuf",
      "versionPolicyName": "client"
    },
    {
      "packageName": "@azure/arm-graphservices",
      "projectFolder": "sdk/graphservices/arm-graphservices",
      "versionPolicyName": "management"
    },
    {
      "packageName": "@azure/arm-newrelicobservability",
      "projectFolder": "sdk/newrelicobservability/arm-newrelicobservability",
      "versionPolicyName": "management"
    },
    {
      "packageName": "@azure/arm-paloaltonetworksngfw",
      "projectFolder": "sdk/paloaltonetworksngfw/arm-paloaltonetworksngfw",
      "versionPolicyName": "management"
    },
    {
      "packageName": "@azure/arm-selfhelp",
      "projectFolder": "sdk/selfhelp/arm-selfhelp",
      "versionPolicyName": "management"
    },
    {
      "packageName": "@azure/arm-costmanagement",
      "projectFolder": "sdk/cost-management/arm-costmanagement",
      "versionPolicyName": "management"
    },
    {
      "packageName": "@azure/arm-networkcloud",
      "projectFolder": "sdk/networkcloud/arm-networkcloud",
      "versionPolicyName": "management"
    },
    {
      "packageName": "@azure/arm-baremetalinfrastructure",
      "projectFolder": "sdk/baremetalinfrastructure/arm-baremetalinfrastructure",
      "versionPolicyName": "management"
    },
    {
      "packageName": "@azure/arm-qumulo",
      "projectFolder": "sdk/liftrqumulo/arm-qumulo",
      "versionPolicyName": "management"
    },
    {
      "packageName": "@azure/arm-containerservicefleet",
      "projectFolder": "sdk/containerservice/arm-containerservicefleet",
      "versionPolicyName": "management"
    },
    {
      "packageName": "@azure/arm-cosmosdbforpostgresql",
      "projectFolder": "sdk/cosmosforpostgresql/arm-cosmosdbforpostgresql",
      "versionPolicyName": "management"
    },
    {
      "packageName": "@azure/arm-managednetworkfabric",
      "projectFolder": "sdk/managednetworkfabric/arm-managednetworkfabric",
      "versionPolicyName": "management"
    },
    {
      "packageName": "@azure/arm-iotfirmwaredefense",
      "projectFolder": "sdk/iotfirmwaredefense/arm-iotfirmwaredefense",
      "versionPolicyName": "management"
    },
    {
      "packageName": "@azure/arm-quantum",
      "projectFolder": "sdk/quantum/arm-quantum",
      "versionPolicyName": "management"
    },
    {
      "packageName": "@azure/arm-sphere",
      "projectFolder": "sdk/sphere/arm-sphere",
      "versionPolicyName": "management"
    },
    {
      "packageName": "@azure/arm-maintenance",
      "projectFolder": "sdk/maintenance/arm-maintenance",
      "versionPolicyName": "management"
    },
    {
      "packageName": "@azure/arm-resourcesdeploymentstacks",
      "projectFolder": "sdk/resourcesdeploymentstacks/arm-resourcesdeploymentstacks",
      "versionPolicyName": "management"
    },
    {
      "packageName": "@azure/arm-apicenter",
      "projectFolder": "sdk/apicenter/arm-apicenter",
      "versionPolicyName": "management"
    },
    {
      "packageName": "@azure/arm-hdinsightcontainers",
      "projectFolder": "sdk/hdinsight/arm-hdinsightcontainers",
      "versionPolicyName": "management"
    },
    {
      "packageName": "@azure/arm-defendereasm",
      "projectFolder": "sdk/defendereasm/arm-defendereasm",
      "versionPolicyName": "management"
    },
    {
      "packageName": "@azure/arm-hybridconnectivity",
      "projectFolder": "sdk/hybridconnectivity/arm-hybridconnectivity",
      "versionPolicyName": "management"
    },
    {
      "packageName": "@azure-tests/perf-monitor-opentelemetry",
      "projectFolder": "sdk/monitor/perf-tests/monitor-opentelemetry",
      "versionPolicyName": "test"
    },
    {
      "packageName": "@azure/arm-recoveryservicesdatareplication",
      "projectFolder": "sdk/recoveryservicesdatareplication/arm-recoveryservicesdatareplication",
      "versionPolicyName": "management"
    },
    {
      "packageName": "@azure/arm-playwrighttesting",
      "projectFolder": "sdk/playwrighttesting/arm-playwrighttesting",
      "versionPolicyName": "management"
    },
    {
      "packageName": "@azure-rest/ai-vision-image-analysis",
      "projectFolder": "sdk/vision/ai-vision-image-analysis-rest",
      "versionPolicyName": "client"
    },
    {
      "packageName": "@azure/arm-hybridnetwork",
      "projectFolder": "sdk/hybridnetwork/arm-hybridnetwork",
      "versionPolicyName": "management"
    },
    {
      "packageName": "@azure/arm-networkanalytics",
      "projectFolder": "sdk/networkanalytics/arm-networkanalytics",
      "versionPolicyName": "management"
    },
    {
<<<<<<< HEAD
      "packageName": "@azure/arm-workloadssapvirtualinstance",
      "projectFolder": "sdk/workloads/arm-workloadssapvirtualinstance",
=======
      "packageName": "@azure/arm-astro",
      "projectFolder": "sdk/astro/arm-astro",
      "versionPolicyName": "management"
    },
    {
      "packageName": "@azure/arm-largeinstance",
      "projectFolder": "sdk/largeinstance/arm-largeinstance",
      "versionPolicyName": "management"
    },
    {
      "packageName": "@azure/arm-springappdiscovery",
      "projectFolder": "sdk/springappdiscovery/arm-springappdiscovery",
>>>>>>> 7f68d7b8
      "versionPolicyName": "management"
    }
  ]
}<|MERGE_RESOLUTION|>--- conflicted
+++ resolved
@@ -1,7 +1,7 @@
 /**
  * This is the main configuration file for Rush.
  * For full documentation, please see https://rushjs.io
- */{
+ */ {
   "$schema": "https://developer.microsoft.com/json-schemas/rush/v5/rush.schema.json",
   /**
    * (Required) This specifies the version of the Rush engine to be used in this repo.
@@ -2179,10 +2179,11 @@
       "versionPolicyName": "management"
     },
     {
-<<<<<<< HEAD
       "packageName": "@azure/arm-workloadssapvirtualinstance",
       "projectFolder": "sdk/workloads/arm-workloadssapvirtualinstance",
-=======
+      "versionPolicyName": "management"
+    },
+    {
       "packageName": "@azure/arm-astro",
       "projectFolder": "sdk/astro/arm-astro",
       "versionPolicyName": "management"
@@ -2195,7 +2196,6 @@
     {
       "packageName": "@azure/arm-springappdiscovery",
       "projectFolder": "sdk/springappdiscovery/arm-springappdiscovery",
->>>>>>> 7f68d7b8
       "versionPolicyName": "management"
     }
   ]
