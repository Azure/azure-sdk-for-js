--- conflicted
+++ resolved
@@ -1,7 +1,7 @@
 /**
  * This is the main configuration file for Rush.
  * For full documentation, please see https://rushjs.io
- */{
+ */ {
   "$schema": "https://developer.microsoft.com/json-schemas/rush/v5/rush.schema.json",
   /**
    * (Required) This specifies the version of the Rush engine to be used in this repo.
@@ -2198,11 +2198,11 @@
       "versionPolicyName": "management"
     },
     {
-<<<<<<< HEAD
       "packageName": "@azure/arm-edgezones",
       "projectFolder": "sdk/edgezones/arm-edgezones",
       "versionPolicyName": "management"
-=======
+    },
+    {
       "packageName": "@azure/arm-guestconfiguration",
       "projectFolder": "sdk/guestconfiguration/arm-guestconfiguration",
       "versionPolicyName": "management"
@@ -2241,7 +2241,6 @@
       "packageName": "@azure-rest/ai-inference",
       "projectFolder": "sdk/ai/ai-inference-rest",
       "versionPolicyName": "client"
->>>>>>> 54af67d4
     }
   ]
 }