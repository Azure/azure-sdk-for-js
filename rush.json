/**
 * This is the main configuration file for Rush.
 * For full documentation, please see https://rushjs.io
 */{
  "$schema": "https://developer.microsoft.com/json-schemas/rush/v5/rush.schema.json",
  /**
   * (Required) This specifies the version of the Rush engine to be used in this repo.
   * Rush's "version selector" feature ensures that the globally installed tool will
   * behave like this release, regardless of which version is installed globally.
   *
   * The common/scripts/install-run-rush.js automation script also uses this version.
   *
   * NOTE: If you upgrade to a new major version of Rush, you should replace the "v5"
   * path segment in the "$schema" field for all your Rush config files.  This will ensure
   * correct error-underlining and tab-completion for editors such as VS Code.
   */
  "rushVersion": "5.40.7",
  /**
   * The next field selects which package manager should be installed and determines its version.
   * Rush installs its own local copy of the package manager to ensure that your build process
   * is fully isolated from whatever tools are present in the local environment.
   *
   * Specify one of: "pnpmVersion", "npmVersion", or "yarnVersion".  See the Rush documentation
   * for details about these alternatives.
   */
  "pnpmVersion": "5.15.0",
  // "npmVersion": "4.5.0",
  // "yarnVersion": "1.9.4",
  /**
   * Options that are only used when the PNPM package manager is selected
   */
  "pnpmOptions": {
    /**
     * If true, then Rush will add the "--strict-peer-dependencies" option when invoking PNPM.
     * This causes "rush install" to fail if there are unsatisfied peer dependencies, which is
     * an invalid state that can cause build failures or incompatible dependency versions.
     * (For historical reasons, JavaScript package managers generally do not treat this invalid
     * state as an error.)
     *
     * The default value is false to avoid legacy compatibility issues.
     * It is strongly recommended to set strictPeerDependencies=true.
     */
    "strictPeerDependencies": true,
    /**
     * Configures the strategy used to select versions during installation.
     *
     * This feature requires PNPM version 3.1 or newer.  It corresponds to the "--resolution-strategy" command-line
     * option for PNPM.  Possible values are "fast" and "fewer-dependencies".  PNPM's default is "fast", but this may
     * be incompatible with certain packages, for example the "@types" packages from DefinitelyTyped.  Rush's default
     * is "fewer-dependencies", which causes PNPM to avoid installing a newer version if an already installed version
     * can be reused; this is more similar to NPM's algorithm.
     */
    "resolutionStrategy": "fewer-dependencies"
  },
  /**
   * Older releases of the NodeJS engine may be missing features required by your system.
   * Other releases may have bugs.  In particular, the "latest" version will not be a
   * Long Term Support (LTS) version and is likely to have regressions.
   *
   * Specify a SemVer range to ensure developers use a NodeJS version that is appropriate
   * for your repo.
   */
  "nodeSupportedVersionRange": ">=8.0.0",
  /**
   * Odd-numbered major versions of Node.js are experimental.  Even-numbered releases
   * spend six months in a stabilization period before the first Long Term Support (LTS) version.
   * For example, 8.9.0 was the first LTS version of Node.js 8.  Pre-LTS versions are not recommended
   * for production usage because they frequently have bugs.  They may cause Rush itself
   * to malfunction.
   *
   * Rush normally prints a warning if it detects a pre-LTS Node.js version.  If you are testing
   * pre-LTS versions in preparation for supporting the first LTS version, you can use this setting
   * to disable Rush's warning.
   */
  "suppressNodeLtsWarning": true,
  /**
   * If you would like the version specifiers for your dependencies to be consistent, then
   * uncomment this line. This is effectively similar to running "rush check" before any
   * of the following commands:
   *
   *   rush install, rush update, rush link, rush version, rush publish
   *
   * In some cases you may want this turned on, but need to allow certain packages to use a different
   * version. In those cases, you will need to add an entry to the "allowedAlternativeVersions"
   * section of the common-versions.json.
   */
  "ensureConsistentVersions": true,
  /**
   * Large monorepos can become intimidating for newcomers if project folder paths don't follow
   * a consistent and recognizable pattern.  When the system allows nested folder trees,
   * we've found that teams will often use subfolders to create islands that isolate
   * their work from others ("shipping the org").  This hinders collaboration and code sharing.
   *
   * The Rush developers recommend a "category folder" model, where buildable project folders
   * must always be exactly two levels below the repo root.  The parent folder acts as the category.
   * This provides a basic facility for grouping related projects (e.g. "apps", "libaries",
   * "tools", "prototypes") while still encouraging teams to organize their projects into
   * a unified taxonomy.  Limiting to 2 levels seems very restrictive at first, but if you have
   * 20 categories and 20 projects in each category, this scheme can easily accommodate hundreds
   * of projects.  In practice, you will find that the folder hierarchy needs to be rebalanced
   * occasionally, but if that's painful, it's a warning sign that your development style may
   * discourage refactoring.  Reorganizing the categories should be an enlightening discussion
   * that brings people together, and maybe also identifies poor coding practices (e.g. file
   * references that reach into other project's folders without using NodeJS module resolution).
   *
   * The defaults are projectFolderMinDepth=1 and projectFolderMaxDepth=2.
   *
   * To remove these restrictions, you could set projectFolderMinDepth=1
   * and set projectFolderMaxDepth to a large number.
   */
  "projectFolderMinDepth": 3,
  "projectFolderMaxDepth": 4,
  /**
   * This feature helps you to review and approve new packages before they are introduced
   * to your monorepo.  For example, you may be concerned about licensing, code quality,
   * performance, or simply accumulating too many libraries with overlapping functionality.
   * The approvals are tracked in two config files "browser-approved-packages.json"
   * and "nonbrowser-approved-packages.json".  See the Rush documentation for details.
   */
  // "approvedPackagesPolicy": {
  //   /**
  //    * The review categories allow you to say for example "This library is approved for usage
  //    * in prototypes, but not in production code."
  //    *
  //    * Each project can be associated with one review category, by assigning the "reviewCategory" field
  //    * in the "projects" section of rush.json.  The approval is then recorded in the files
  //    * "common/config/rush/browser-approved-packages.json" and "nonbrowser-approved-packages.json"
  //    * which are automatically generated during "rush update".
  //    *
  //    * Designate categories with whatever granularity is appropriate for your review process,
  //    * or you could just have a single category called "default".
  //    */
  //   "reviewCategories": [
  //     // Some example categories:
  //     "production", // projects that ship to production
  //     "tools",      // non-shipping projects that are part of the developer toolchain
  //     "prototypes"  // experiments that should mostly be ignored by the review process
  //   ],
  //
  //   /**
  //    * A list of NPM package scopes that will be excluded from review.
  //    * We recommend to exclude TypeScript typings (the "@types" scope), because
  //    * if the underlying package was already approved, this would imply that the typings
  //    * are also approved.
  //    */
  //   // "ignoredNpmScopes": [ "@types" ]
  // },
  /**
   * If you use Git as your version control system, this section has some additional
   * optional features you can use.
   */
  "gitPolicy": {
    /**
     * Work at a big company?  Tired of finding Git commits at work with unprofessional Git
     * emails such as "beer-lover@my-college.edu"?  Rush can validate people's Git email address
     * before they get started.
     *
     * Define a list of regular expressions describing allowable e-mail patterns for Git commits.
     * They are case-insensitive anchored JavaScript RegExps.  Example: ".*@example\.com"
     *
     * IMPORTANT: Because these are regular expressions encoded as JSON string literals,
     * RegExp escapes need two backspashes, and ordinary periods should be "\\.".
     */
    // "allowedEmailRegExps": [
    //   "[^@]+@users\\.noreply\\.github\\.com",
    //   "travis@example\\.org"
    // ],
    /**
     * When Rush reports that the address is malformed, the notice can include an example
     * of a recommended email.  Make sure it conforms to one of the allowedEmailRegExps
     * expressions.
     */
    // "sampleEmail": "mrexample@users.noreply.github.com",
    /**
     * The commit message to use when committing changes during 'rush publish'.
     *
     * For example, if you want to prevent these commits from triggering a CI build,
     * you might configure your system's trigger to look for a special string such as "[skip-ci]"
     * in the commit message, and then customize Rush's message to contain that string.
     */
    // "versionBumpCommitMessage": "Applying package updates. [skip-ci]"
  },
  "repository": {
    /**
     * The URL of this Git repository, used by "rush change" to determine the base branch for your PR.
     *
     * The "rush change" command needs to determine which files are affected by your PR diff.
     * If you merged or cherry-picked commits from the main branch into your PR branch, those commits
     * should be excluded from this diff (since they belong to some other PR).  In order to do that,
     * Rush needs to know where to find the base branch for your PR.  This information cannot be
     * determined from Git alone, since the "pull request" feature is not a Git concept.  Ideally
     * Rush would use a vendor-specific protocol to query the information from GitHub, Azure DevOps, etc.
     * But to keep things simple, "rush change" simply assumes that your PR is against the "main" branch
     * of the Git remote indicated by the respository.url setting in rush.json.  If you are working in
     * a GitHub "fork" of the real repo, this setting will be different from the repository URL of your
     * your PR branch, and in this situation "rush change" will also automatically invoke "git fetch"
     * to retrieve the latest activity for the remote main branch.
     */
    "url": "https://github.com/Azure/azure-sdk-for-js"
  },
  /**
   * Event hooks are customized script actions that Rush executes when specific events occur
   */
  "eventHooks": {
    /**
     * The list of shell commands to run before the Rush installation starts
     */
    "preRushInstall": [
      // "common/scripts/pre-rush-install.js"
    ],
    /**
     * The list of shell commands to run after the Rush installation finishes
     */
    "postRushInstall": [],
    /**
     * The list of shell commands to run before the Rush build command starts
     */
    "preRushBuild": [],
    /**
     * The list of shell commands to run after the Rush build command finishes
     */
    "postRushBuild": []
  },
  /**
   * Installation variants allow you to maintain a parallel set of configuration files that can be
   * used to build the entire monorepo with an alternate set of dependencies.  For example, suppose
   * you upgrade all your projects to use a new release of an important framework, but during a transition period
   * you intend to maintain compability with the old release.  In this situation, you probably want your
   * CI validation to build the entire repo twice: once with the old release, and once with the new release.
   *
   * Rush "installation variants" correspond to sets of config files located under this folder:
   *
   *   common/config/rush/variants/<variant_name>
   *
   * The variant folder can contain an alternate common-versions.json file.  Its "preferredVersions" field can be used
   * to select older versions of dependencies (within a loose SemVer range specified in your package.json files).
   * To install a variant, run "rush install --variant <variant_name>".
   *
   * For more details and instructions, see this article:  https://rushjs.io/pages/advanced/installation_variants/
   */
  "variants": [
    // {
    //   /**
    //    * The folder name for this variant.
    //    */
    //   "variantName": "old-sdk",
    //
    //   /**
    //    * An informative description
    //    */
    //   "description": "Build this repo using the previous release of the SDK"
    // }
  ],
  /**
   * Rush can collect anonymous telemetry about everyday developer activity such as
   * success/failure of installs, builds, and other operations.  You can use this to identify
   * problems with your toolchain or Rush itself.  THIS TELEMETRY IS NOT SHARED WITH MICROSOFT.
   * It is written into JSON files in the common/temp folder.  It's up to you to write scripts
   * that read these JSON files and do something with them.  These scripts are typically registered
   * in the "eventHooks" section.
   */
  // "telemetryEnabled": false,
  /**
   * Allows creation of hotfix changes. This feature is experimental so it is disabled by default.
   */
  // "hotfixChangeEnabled": false,
  /**
   * (Required) This is the inventory of projects to be managed by Rush.
   *
   * Rush does not automatically scan for projects using wildcards, for a few reasons:
   * 1. Depth-first scans are expensive, particularly when tools need to repeatedly collect the list.
   * 2. On a caching CI machine, scans can accidentally pick up files left behind from a previous build.
   * 3. It's useful to have a centralized inventory of all projects and their important metadata.
   */
  "projects": [
    // {
    //   /**
    //    * The NPM package name of the project (must match package.json)
    //    */
    //   "packageName": "my-app",
    //
    //   /**
    //    * The path to the project folder, relative to the rush.json config file.
    //    */
    //   "projectFolder": "apps/my-app",
    //
    //   /**
    //    * An optional category for usage in the "browser-approved-packages.json"
    //    * and "nonbrowser-approved-packages.json" files.  The value must be one of the
    //    * strings from the "reviewCategories" defined above.
    //    */
    //   "reviewCategory": "production",
    //
    //   /**
    //    * A list of local projects that appear as devDependencies for this project, but cannot be
    //    * locally linked because it would create a cyclic dependency; instead, the last published
    //    * version will be installed in the Common folder.
    //    */
    //   "cyclicDependencyProjects": [
    //     // "my-toolchain"
    //   ],
    //
    //   /**
    //    * If true, then this project will be ignored by the "rush check" command.
    //    * The default value is false.
    //    */
    //   // "skipRushCheck": false,
    //
    //   /**
    //    * A flag indicating that changes to this project will be published to npm, which affects
    //    * the Rush change and publish workflows. The default value is false.
    //    * NOTE: "versionPolicyName" and "shouldPublish" are alternatives; you cannot specify them both.
    //    */
    //   // "shouldPublish": false,
    //
    //   /**
    //    * An optional version policy associated with the project.  Version policies are defined
    //    * in "version-policies.json" file.  See the "rush publish" documentation for more info.
    //    * NOTE: "versionPolicyName" and "shouldPublish" are alternatives; you cannot specify them both.
    //    */
    //   // "versionPolicyName": ""
    // },
    //
    {
      "packageName": "@azure/abort-controller",
      "projectFolder": "sdk/core/abort-controller",
      "versionPolicyName": "core"
    },
    {
      "packageName": "@azure/app-configuration",
      "projectFolder": "sdk/appconfiguration/app-configuration",
      "versionPolicyName": "client"
    },
    {
      "packageName": "@azure-rest/agrifood-farming",
      "projectFolder": "sdk/agrifood/agrifood-farming-rest",
      "versionPolicyName": "client"
    },
    {
      "packageName": "@azure-rest/purview-catalog",
      "projectFolder": "sdk/purview/purview-catalog-rest",
      "versionPolicyName": "client"
    },
    {
      "packageName": "@azure-rest/purview-scanning",
      "projectFolder": "sdk/purview/purview-scanning-rest",
      "versionPolicyName": "client"
    },
    {
      "packageName": "@azure-rest/ai-document-translator",
      "projectFolder": "sdk/documenttranslator/ai-document-translator-rest",
      "versionPolicyName": "client"
    },
    {
      "packageName": "@azure-rest/confidential-ledger",
      "projectFolder": "sdk/confidentialledger/confidential-ledger-rest",
      "versionPolicyName": "client"
    },
    {
      "packageName": "@azure/ai-anomaly-detector",
      "projectFolder": "sdk/anomalydetector/ai-anomaly-detector",
      "versionPolicyName": "client"
    },
    {
      "packageName": "@azure/ai-form-recognizer",
      "projectFolder": "sdk/formrecognizer/ai-form-recognizer",
      "versionPolicyName": "client"
    },
    {
      "packageName": "@azure/ai-text-analytics",
      "projectFolder": "sdk/textanalytics/ai-text-analytics",
      "versionPolicyName": "client"
    },
    {
      "packageName": "@azure/ai-metrics-advisor",
      "projectFolder": "sdk/metricsadvisor/ai-metrics-advisor",
      "versionPolicyName": "client"
    },
    {
      "packageName": "@azure/search-documents",
      "projectFolder": "sdk/search/search-documents",
      "versionPolicyName": "client"
    },
    {
      "packageName": "@azure/attestation",
      "projectFolder": "sdk/attestation/attestation",
      "versionPolicyName": "client"
    },
    {
      "packageName": "@azure/quantum-jobs",
      "projectFolder": "sdk/quantum/quantum-jobs",
      "versionPolicyName": "client"
    },
    {
      "packageName": "@azure/communication-chat",
      "projectFolder": "sdk/communication/communication-chat",
      "versionPolicyName": "client"
    },
    {
      "packageName": "@azure/communication-common",
      "projectFolder": "sdk/communication/communication-common",
      "versionPolicyName": "client"
    },
    {
      "packageName": "@azure/communication-identity",
      "projectFolder": "sdk/communication/communication-identity",
      "versionPolicyName": "client"
    },
    {
      "packageName": "@azure/communication-network-traversal",
      "projectFolder": "sdk/communication/communication-network-traversal",
      "versionPolicyName": "client"
    },
    {
      "packageName": "@azure/communication-phone-numbers",
      "projectFolder": "sdk/communication/communication-phone-numbers",
      "versionPolicyName": "client"
    },
    {
      "packageName": "@azure/communication-sms",
      "projectFolder": "sdk/communication/communication-sms",
      "versionPolicyName": "client"
    },
    {
      "packageName": "@azure/container-registry",
      "projectFolder": "sdk/containerregistry/container-registry",
      "versionPolicyName": "client"
    },
    {
      "packageName": "@azure/core-amqp",
      "projectFolder": "sdk/core/core-amqp",
      "versionPolicyName": "core"
    },
    {
      "packageName": "@azure-rest/core-client-lro",
      "projectFolder": "sdk/core/core-client-lro-rest",
      "versionPolicyName": "core"
    },
    {
      "packageName": "@azure-rest/core-client",
      "projectFolder": "sdk/core/core-client-rest",
      "versionPolicyName": "core"
    },
    {
      "packageName": "@azure-rest/core-client-paging",
      "projectFolder": "sdk/core/core-client-paging-rest",
      "versionPolicyName": "core"
    },
    {
      "packageName": "@azure/core-asynciterator-polyfill",
      "projectFolder": "sdk/core/core-asynciterator-polyfill",
      "versionPolicyName": "core"
    },
    {
      "packageName": "@azure/core-auth",
      "projectFolder": "sdk/core/core-auth",
      "versionPolicyName": "core"
    },
    {
      "packageName": "@azure/core-client",
      "projectFolder": "sdk/core/core-client",
      "versionPolicyName": "core"
    },
    {
      "packageName": "@azure/core-crypto",
      "projectFolder": "sdk/core/core-crypto",
      "versionPolicyName": "core"
    },
    {
      "packageName": "@azure/core-http",
      "projectFolder": "sdk/core/core-http",
      "versionPolicyName": "core"
    },
    {
      "packageName": "@azure/core-rest-pipeline",
      "projectFolder": "sdk/core/core-rest-pipeline",
      "versionPolicyName": "core"
    },
    {
      "packageName": "@azure/core-lro",
      "projectFolder": "sdk/core/core-lro",
      "versionPolicyName": "core"
    },
    {
      "packageName": "@azure/core-paging",
      "projectFolder": "sdk/core/core-paging",
      "versionPolicyName": "core"
    },
    {
      "packageName": "@azure/core-tracing",
      "projectFolder": "sdk/core/core-tracing",
      "versionPolicyName": "core"
    },
    {
      "packageName": "@azure/core-util",
      "projectFolder": "sdk/core/core-util",
      "versionPolicyName": "core"
    },
    {
      "packageName": "@azure/core-xml",
      "projectFolder": "sdk/core/core-xml",
      "versionPolicyName": "core"
    },
    {
      "packageName": "@azure/cosmos",
      "projectFolder": "sdk/cosmosdb/cosmos",
      "versionPolicyName": "client"
    },
    {
      "packageName": "@azure/monitor-opentelemetry-exporter",
      "projectFolder": "sdk/monitor/monitor-opentelemetry-exporter",
      "versionPolicyName": "client"
    },
    {
      "packageName": "@azure/monitor-query",
      "projectFolder": "sdk/monitor/monitor-query",
      "versionPolicyName": "client"
    },
    {
      "packageName": "@azure/dev-tool",
      "projectFolder": "common/tools/dev-tool",
      "versionPolicyName": "utility"
    },
    {
      "packageName": "@azure/eventgrid",
      "projectFolder": "sdk/eventgrid/eventgrid",
      "versionPolicyName": "client"
    },
    {
      "packageName": "@azure/event-hubs",
      "projectFolder": "sdk/eventhub/event-hubs",
      "versionPolicyName": "client"
    },
    {
      "packageName": "@azure/eventhubs-checkpointstore-blob",
      "projectFolder": "sdk/eventhub/eventhubs-checkpointstore-blob",
      "versionPolicyName": "client"
    },
    {
      "packageName": "@azure/eventhubs-checkpointstore-table",
      "projectFolder": "sdk/eventhub/eventhubs-checkpointstore-table",
      "versionPolicyName": "client"
    },
    {
      "packageName": "@azure/event-processor-host",
      "projectFolder": "sdk/eventhub/event-processor-host",
      "versionPolicyName": "client"
    },
    {
      "packageName": "@azure/mock-hub",
      "projectFolder": "sdk/eventhub/mock-hub",
      "versionPolicyName": "utility"
    },
    {
      "packageName": "@azure/identity",
      "projectFolder": "sdk/identity/identity",
      "versionPolicyName": "client"
    },
    {
      "packageName": "@azure/identity-vscode",
      "projectFolder": "sdk/identity/identity-vscode",
      "versionPolicyName": "client"
    },
    {
      "packageName": "@azure/identity-cache-persistence",
      "projectFolder": "sdk/identity/identity-cache-persistence",
      "versionPolicyName": "client"
    },
    {
      "packageName": "@azure/keyvault-common",
      "projectFolder": "sdk/keyvault/keyvault-common",
      "versionPolicyName": "utility"
    },
    {
      "packageName": "@azure/keyvault-admin",
      "projectFolder": "sdk/keyvault/keyvault-admin",
      "versionPolicyName": "client"
    },
    {
      "packageName": "@azure/keyvault-certificates",
      "projectFolder": "sdk/keyvault/keyvault-certificates",
      "versionPolicyName": "client"
    },
    {
      "packageName": "@azure/keyvault-keys",
      "projectFolder": "sdk/keyvault/keyvault-keys",
      "versionPolicyName": "client"
    },
    {
      "packageName": "@azure/keyvault-secrets",
      "projectFolder": "sdk/keyvault/keyvault-secrets",
      "versionPolicyName": "client"
    },
    {
      "packageName": "@azure/logger",
      "projectFolder": "sdk/core/logger",
      "versionPolicyName": "core"
    },
    {
      "packageName": "@azure/schema-registry",
      "projectFolder": "sdk/schemaregistry/schema-registry",
      "versionPolicyName": "client"
    },
    {
      "packageName": "@azure/schema-registry-avro",
      "projectFolder": "sdk/schemaregistry/schema-registry-avro",
      "versionPolicyName": "client"
    },
    {
      "packageName": "@azure/service-bus",
      "projectFolder": "sdk/servicebus/service-bus",
      "versionPolicyName": "client"
    },
    {
      "packageName": "@azure/storage-internal-avro",
      "projectFolder": "sdk/storage/storage-internal-avro",
      "versionPolicyName": "utility"
    },
    {
      "packageName": "@azure/storage-blob",
      "projectFolder": "sdk/storage/storage-blob",
      "versionPolicyName": "client"
    },
    {
      "packageName": "@azure/storage-blob-changefeed",
      "projectFolder": "sdk/storage/storage-blob-changefeed",
      "versionPolicyName": "client"
    },
    {
      "packageName": "@azure/storage-file-share",
      "projectFolder": "sdk/storage/storage-file-share",
      "versionPolicyName": "client"
    },
    {
      "packageName": "@azure/storage-file-datalake",
      "projectFolder": "sdk/storage/storage-file-datalake",
      "versionPolicyName": "client"
    },
    {
      "packageName": "@azure/storage-queue",
      "projectFolder": "sdk/storage/storage-queue",
      "versionPolicyName": "client"
    },
    {
      "packageName": "@azure/synapse-access-control",
      "projectFolder": "sdk/synapse/synapse-access-control",
      "versionPolicyName": "client"
    },
    {
      "packageName": "@azure/synapse-artifacts",
      "projectFolder": "sdk/synapse/synapse-artifacts",
      "versionPolicyName": "client"
    },
    {
      "packageName": "@azure/synapse-managed-private-endpoints",
      "projectFolder": "sdk/synapse/synapse-managed-private-endpoints",
      "versionPolicyName": "client"
    },
    {
      "packageName": "@azure/synapse-monitoring",
      "projectFolder": "sdk/synapse/synapse-monitoring",
      "versionPolicyName": "client"
    },
    {
      "packageName": "@azure/synapse-spark",
      "projectFolder": "sdk/synapse/synapse-spark",
      "versionPolicyName": "client"
    },
    {
      "packageName": "@azure/data-tables",
      "projectFolder": "sdk/tables/data-tables",
      "versionPolicyName": "client"
    },
    {
      "packageName": "@azure-tests/perf-data-tables",
      "projectFolder": "sdk/tables/perf-tests/data-tables",
      "versionPolicyName": "test"
    },
    {
      "packageName": "@azure/template",
      "projectFolder": "sdk/template/template",
      "versionPolicyName": "client"
    },
    {
      "packageName": "@azure/eslint-plugin-azure-sdk",
      "projectFolder": "common/tools/eslint-plugin-azure-sdk",
      "versionPolicyName": "utility"
    },
    {
      "packageName": "@azure/test-utils-recorder",
      "projectFolder": "sdk/test-utils/recorder",
      "versionPolicyName": "utility"
    },
    {
      "packageName": "@azure/test-utils-perfstress",
      "projectFolder": "sdk/test-utils/perfstress",
      "versionPolicyName": "utility"
    },
    {
      "packageName": "@azure/test-utils",
      "projectFolder": "sdk/test-utils/test-utils",
      "versionPolicyName": "utility"
    },
    {
      "packageName": "@azure/digital-twins-core",
      "projectFolder": "sdk/digitaltwins/digital-twins-core",
      "versionPolicyName": "client"
    },
    {
      "packageName": "@azure/video-analyzer-edge",
      "projectFolder": "sdk/videoanalyzer/video-analyzer-edge",
      "versionPolicyName": "client"
    },
    {
      "packageName": "@azure/iot-modelsrepository",
      "projectFolder": "sdk/iot/iot-modelsrepository",
      "versionPolicyName": "client"
    },
    {
      "packageName": "@azure-tests/perf-ai-form-recognizer",
      "projectFolder": "sdk/formrecognizer/perf-tests/ai-form-recognizer",
      "versionPolicyName": "test"
    },
    {
      "packageName": "@azure-tests/perf-eventgrid",
      "projectFolder": "sdk/eventgrid/perf-tests/eventgrid",
      "versionPolicyName": "test"
    },
    {
      "packageName": "@azure-tests/perf-ai-text-analytics",
      "projectFolder": "sdk/textanalytics/perf-tests/text-analytics",
      "versionPolicyName": "test"
    },
    {
      "packageName": "@azure-tests/perf-storage-blob",
      "projectFolder": "sdk/storage/perf-tests/storage-blob",
      "versionPolicyName": "test"
    },
    {
      "packageName": "@azure-tests/perf-storage-file-share",
      "projectFolder": "sdk/storage/perf-tests/storage-file-share",
      "versionPolicyName": "test"
    },
    {
      "packageName": "@azure-tests/perf-storage-file-datalake",
      "projectFolder": "sdk/storage/perf-tests/storage-file-datalake",
      "versionPolicyName": "test"
    },
    {
      "packageName": "@azure-tests/perf-keyvault-keys",
      "projectFolder": "sdk/keyvault/perf-tests/keyvault-keys",
      "versionPolicyName": "test"
    },
    {
      "packageName": "@azure-tests/perf-keyvault-certificates",
      "projectFolder": "sdk/keyvault/perf-tests/keyvault-certificates",
      "versionPolicyName": "test"
    },
    {
      "packageName": "@azure-tests/perf-keyvault-secrets",
      "projectFolder": "sdk/keyvault/perf-tests/keyvault-secrets",
      "versionPolicyName": "test"
    },
    {
      "packageName": "@azure-tests/perf-identity",
      "projectFolder": "sdk/identity/perf-tests/identity",
      "versionPolicyName": "test"
    },
    {
      "packageName": "@azure/mixed-reality-authentication",
      "projectFolder": "sdk/mixedreality/mixed-reality-authentication",
      "versionPolicyName": "client"
    },
    {
      "packageName": "@azure/iot-device-update",
      "projectFolder": "sdk/deviceupdate/iot-device-update",
      "versionPolicyName": "client"
    },
    {
      "packageName": "@azure/web-pubsub",
      "projectFolder": "sdk/web-pubsub/web-pubsub",
      "versionPolicyName": "client"
    },
    {
      "packageName": "@azure/web-pubsub-express",
      "projectFolder": "sdk/web-pubsub/web-pubsub-express",
      "versionPolicyName": "client"
    },
    {
      "packageName": "@azure-tests/perf-search-documents",
      "projectFolder": "sdk/search/perf-tests/search-documents",
      "versionPolicyName": "test"
    },
    {
      "packageName": "@azure-tests/perf-ai-metrics-advisor",
      "projectFolder": "sdk/metricsadvisor/perf-tests/ai-metrics-advisor",
      "versionPolicyName": "test"
    },
    {
      "packageName": "@azure-tests/perf-core-rest-pipeline",
      "projectFolder": "sdk/core/perf-tests/core-rest-pipeline",
      "versionPolicyName": "test"
    },
    {
      "packageName": "@azure-tests/perf-app-configuration",
      "projectFolder": "sdk/appconfiguration/perf-tests/app-configuration",
      "versionPolicyName": "test"
    },
    {
      "packageName": "@azure/mixed-reality-remote-rendering",
      "projectFolder": "sdk/remoterendering/mixed-reality-remote-rendering",
      "versionPolicyName": "client"
    },
    {
      "packageName": "@azure/arm-network",
      "projectFolder": "sdk/network/arm-network",
      "versionPolicyName": "management"
    },
    {
      "packageName": "@azure/arm-compute",
      "projectFolder": "sdk/compute/arm-compute",
      "versionPolicyName": "management"
    },
    {
      "packageName": "@azure/arm-storage",
      "projectFolder": "sdk/storage/arm-storage",
      "versionPolicyName": "management"
    },
    {
      "packageName": "@azure/arm-resources",
      "projectFolder": "sdk/resources/arm-resources",
      "versionPolicyName": "management"
    },
    {
      "packageName": "@azure/arm-links",
      "projectFolder": "sdk/links/arm-links",
      "versionPolicyName": "management"
    },
    {
      "packageName": "@azure/arm-policy",
      "projectFolder": "sdk/policy/arm-policy",
      "versionPolicyName": "management"
    },
    {
      "packageName": "@azure/arm-locks",
      "projectFolder": "sdk/locks/arm-locks",
      "versionPolicyName": "management"
    },
    {
      "packageName": "@azure/arm-features",
      "projectFolder": "sdk/features/arm-features",
      "versionPolicyName": "management"
    },
    {
      "packageName": "@azure/arm-managedapplications",
      "projectFolder": "sdk/managedapplications/arm-managedapplications",
      "versionPolicyName": "management"
    },
    {
      "packageName": "@azure/arm-webpubsub",
      "projectFolder": "sdk/web-pubsub/arm-webpubsub",
      "versionPolicyName": "management"
    },
    {
<<<<<<< HEAD
      "packageName": "@azure/arm-sql",
      "projectFolder": "sdk/sql/arm-sql",
=======
      "packageName": "@azure/arm-keyvault",
      "projectFolder": "sdk/keyvault/arm-keyvault",
>>>>>>> 95eb829f
      "versionPolicyName": "management"
    }
  ]
}<|MERGE_RESOLUTION|>--- conflicted
+++ resolved
@@ -862,13 +862,13 @@
       "versionPolicyName": "management"
     },
     {
-<<<<<<< HEAD
+      "packageName": "@azure/arm-keyvault",
+      "projectFolder": "sdk/keyvault/arm-keyvault",
+      "versionPolicyName": "management"
+    }
+    {
       "packageName": "@azure/arm-sql",
       "projectFolder": "sdk/sql/arm-sql",
-=======
-      "packageName": "@azure/arm-keyvault",
-      "projectFolder": "sdk/keyvault/arm-keyvault",
->>>>>>> 95eb829f
       "versionPolicyName": "management"
     }
   ]
