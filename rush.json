/**
 * This is the main configuration file for Rush.
 * For full documentation, please see https://rushjs.io
 */
{
  "$schema": "https://developer.microsoft.com/json-schemas/rush/v5/rush.schema.json",
  /**
   * (Required) This specifies the version of the Rush engine to be used in this repo.
   * Rush's "version selector" feature ensures that the globally installed tool will
   * behave like this release, regardless of which version is installed globally.
   *
   * The common/scripts/install-run-rush.js automation script also uses this version.
   *
   * NOTE: If you upgrade to a new major version of Rush, you should replace the "v5"
   * path segment in the "$schema" field for all your Rush config files.  This will ensure
   * correct error-underlining and tab-completion for editors such as VS Code.
   */
  "rushVersion": "5.36.1",
  /**
   * The next field selects which package manager should be installed and determines its version.
   * Rush installs its own local copy of the package manager to ensure that your build process
   * is fully isolated from whatever tools are present in the local environment.
   *
   * Specify one of: "pnpmVersion", "npmVersion", or "yarnVersion".  See the Rush documentation
   * for details about these alternatives.
   */
  "pnpmVersion": "5.15.0",
  // "npmVersion": "4.5.0",
  // "yarnVersion": "1.9.4",
  /**
   * Options that are only used when the PNPM package manager is selected
   */
  "pnpmOptions": {
    /**
     * If true, then Rush will add the "--strict-peer-dependencies" option when invoking PNPM.
     * This causes "rush install" to fail if there are unsatisfied peer dependencies, which is
     * an invalid state that can cause build failures or incompatible dependency versions.
     * (For historical reasons, JavaScript package managers generally do not treat this invalid
     * state as an error.)
     *
     * The default value is false to avoid legacy compatibility issues.
     * It is strongly recommended to set strictPeerDependencies=true.
     */
    "strictPeerDependencies": true,
    /**
     * Configures the strategy used to select versions during installation.
     *
     * This feature requires PNPM version 3.1 or newer.  It corresponds to the "--resolution-strategy" command-line
     * option for PNPM.  Possible values are "fast" and "fewer-dependencies".  PNPM's default is "fast", but this may
     * be incompatible with certain packages, for example the "@types" packages from DefinitelyTyped.  Rush's default
     * is "fewer-dependencies", which causes PNPM to avoid installing a newer version if an already installed version
     * can be reused; this is more similar to NPM's algorithm.
     */
    "resolutionStrategy": "fewer-dependencies"
  },
  /**
   * Older releases of the NodeJS engine may be missing features required by your system.
   * Other releases may have bugs.  In particular, the "latest" version will not be a
   * Long Term Support (LTS) version and is likely to have regressions.
   *
   * Specify a SemVer range to ensure developers use a NodeJS version that is appropriate
   * for your repo.
   */
  "nodeSupportedVersionRange": ">=8.0.0",
  /**
   * Odd-numbered major versions of Node.js are experimental.  Even-numbered releases
   * spend six months in a stabilization period before the first Long Term Support (LTS) version.
   * For example, 8.9.0 was the first LTS version of Node.js 8.  Pre-LTS versions are not recommended
   * for production usage because they frequently have bugs.  They may cause Rush itself
   * to malfunction.
   *
   * Rush normally prints a warning if it detects a pre-LTS Node.js version.  If you are testing
   * pre-LTS versions in preparation for supporting the first LTS version, you can use this setting
   * to disable Rush's warning.
   */
  "suppressNodeLtsWarning": true,
  /**
   * If you would like the version specifiers for your dependencies to be consistent, then
   * uncomment this line. This is effectively similar to running "rush check" before any
   * of the following commands:
   *
   *   rush install, rush update, rush link, rush version, rush publish
   *
   * In some cases you may want this turned on, but need to allow certain packages to use a different
   * version. In those cases, you will need to add an entry to the "allowedAlternativeVersions"
   * section of the common-versions.json.
   */
  "ensureConsistentVersions": true,
  /**
   * Large monorepos can become intimidating for newcomers if project folder paths don't follow
   * a consistent and recognizable pattern.  When the system allows nested folder trees,
   * we've found that teams will often use subfolders to create islands that isolate
   * their work from others ("shipping the org").  This hinders collaboration and code sharing.
   *
   * The Rush developers recommend a "category folder" model, where buildable project folders
   * must always be exactly two levels below the repo root.  The parent folder acts as the category.
   * This provides a basic facility for grouping related projects (e.g. "apps", "libaries",
   * "tools", "prototypes") while still encouraging teams to organize their projects into
   * a unified taxonomy.  Limiting to 2 levels seems very restrictive at first, but if you have
   * 20 categories and 20 projects in each category, this scheme can easily accommodate hundreds
   * of projects.  In practice, you will find that the folder hierarchy needs to be rebalanced
   * occasionally, but if that's painful, it's a warning sign that your development style may
   * discourage refactoring.  Reorganizing the categories should be an enlightening discussion
   * that brings people together, and maybe also identifies poor coding practices (e.g. file
   * references that reach into other project's folders without using NodeJS module resolution).
   *
   * The defaults are projectFolderMinDepth=1 and projectFolderMaxDepth=2.
   *
   * To remove these restrictions, you could set projectFolderMinDepth=1
   * and set projectFolderMaxDepth to a large number.
   */
  "projectFolderMinDepth": 3,
  "projectFolderMaxDepth": 4,
  /**
   * This feature helps you to review and approve new packages before they are introduced
   * to your monorepo.  For example, you may be concerned about licensing, code quality,
   * performance, or simply accumulating too many libraries with overlapping functionality.
   * The approvals are tracked in two config files "browser-approved-packages.json"
   * and "nonbrowser-approved-packages.json".  See the Rush documentation for details.
   */
  // "approvedPackagesPolicy": {
  //   /**
  //    * The review categories allow you to say for example "This library is approved for usage
  //    * in prototypes, but not in production code."
  //    *
  //    * Each project can be associated with one review category, by assigning the "reviewCategory" field
  //    * in the "projects" section of rush.json.  The approval is then recorded in the files
  //    * "common/config/rush/browser-approved-packages.json" and "nonbrowser-approved-packages.json"
  //    * which are automatically generated during "rush update".
  //    *
  //    * Designate categories with whatever granularity is appropriate for your review process,
  //    * or you could just have a single category called "default".
  //    */
  //   "reviewCategories": [
  //     // Some example categories:
  //     "production", // projects that ship to production
  //     "tools",      // non-shipping projects that are part of the developer toolchain
  //     "prototypes"  // experiments that should mostly be ignored by the review process
  //   ],
  //
  //   /**
  //    * A list of NPM package scopes that will be excluded from review.
  //    * We recommend to exclude TypeScript typings (the "@types" scope), because
  //    * if the underlying package was already approved, this would imply that the typings
  //    * are also approved.
  //    */
  //   // "ignoredNpmScopes": [ "@types" ]
  // },
  /**
   * If you use Git as your version control system, this section has some additional
   * optional features you can use.
   */
  "gitPolicy": {
    /**
     * Work at a big company?  Tired of finding Git commits at work with unprofessional Git
     * emails such as "beer-lover@my-college.edu"?  Rush can validate people's Git email address
     * before they get started.
     *
     * Define a list of regular expressions describing allowable e-mail patterns for Git commits.
     * They are case-insensitive anchored JavaScript RegExps.  Example: ".*@example\.com"
     *
     * IMPORTANT: Because these are regular expressions encoded as JSON string literals,
     * RegExp escapes need two backspashes, and ordinary periods should be "\\.".
     */
    // "allowedEmailRegExps": [
    //   "[^@]+@users\\.noreply\\.github\\.com",
    //   "travis@example\\.org"
    // ],
    /**
     * When Rush reports that the address is malformed, the notice can include an example
     * of a recommended email.  Make sure it conforms to one of the allowedEmailRegExps
     * expressions.
     */
    // "sampleEmail": "mrexample@users.noreply.github.com",
    /**
     * The commit message to use when committing changes during 'rush publish'.
     *
     * For example, if you want to prevent these commits from triggering a CI build,
     * you might configure your system's trigger to look for a special string such as "[skip-ci]"
     * in the commit message, and then customize Rush's message to contain that string.
     */
    // "versionBumpCommitMessage": "Applying package updates. [skip-ci]"
  },
  "repository": {
    /**
     * The URL of this Git repository, used by "rush change" to determine the base branch for your PR.
     *
     * The "rush change" command needs to determine which files are affected by your PR diff.
     * If you merged or cherry-picked commits from the master branch into your PR branch, those commits
     * should be excluded from this diff (since they belong to some other PR).  In order to do that,
     * Rush needs to know where to find the base branch for your PR.  This information cannot be
     * determined from Git alone, since the "pull request" feature is not a Git concept.  Ideally
     * Rush would use a vendor-specific protocol to query the information from GitHub, Azure DevOps, etc.
     * But to keep things simple, "rush change" simply assumes that your PR is against the "master" branch
     * of the Git remote indicated by the respository.url setting in rush.json.  If you are working in
     * a GitHub "fork" of the real repo, this setting will be different from the repository URL of your
     * your PR branch, and in this situation "rush change" will also automatically invoke "git fetch"
     * to retrieve the latest activity for the remote master branch.
     */
    "url": "https://github.com/Azure/azure-sdk-for-js"
  },
  /**
   * Event hooks are customized script actions that Rush executes when specific events occur
   */
  "eventHooks": {
    /**
     * The list of shell commands to run before the Rush installation starts
     */
    "preRushInstall": [
      // "common/scripts/pre-rush-install.js"
    ],
    /**
     * The list of shell commands to run after the Rush installation finishes
     */
    "postRushInstall": [],
    /**
     * The list of shell commands to run before the Rush build command starts
     */
    "preRushBuild": [],
    /**
     * The list of shell commands to run after the Rush build command finishes
     */
    "postRushBuild": []
  },
  /**
   * Installation variants allow you to maintain a parallel set of configuration files that can be
   * used to build the entire monorepo with an alternate set of dependencies.  For example, suppose
   * you upgrade all your projects to use a new release of an important framework, but during a transition period
   * you intend to maintain compability with the old release.  In this situation, you probably want your
   * CI validation to build the entire repo twice: once with the old release, and once with the new release.
   *
   * Rush "installation variants" correspond to sets of config files located under this folder:
   *
   *   common/config/rush/variants/<variant_name>
   *
   * The variant folder can contain an alternate common-versions.json file.  Its "preferredVersions" field can be used
   * to select older versions of dependencies (within a loose SemVer range specified in your package.json files).
   * To install a variant, run "rush install --variant <variant_name>".
   *
   * For more details and instructions, see this article:  https://rushjs.io/pages/advanced/installation_variants/
   */
  "variants": [
    // {
    //   /**
    //    * The folder name for this variant.
    //    */
    //   "variantName": "old-sdk",
    //
    //   /**
    //    * An informative description
    //    */
    //   "description": "Build this repo using the previous release of the SDK"
    // }
  ],
  /**
   * Rush can collect anonymous telemetry about everyday developer activity such as
   * success/failure of installs, builds, and other operations.  You can use this to identify
   * problems with your toolchain or Rush itself.  THIS TELEMETRY IS NOT SHARED WITH MICROSOFT.
   * It is written into JSON files in the common/temp folder.  It's up to you to write scripts
   * that read these JSON files and do something with them.  These scripts are typically registered
   * in the "eventHooks" section.
   */
  // "telemetryEnabled": false,
  /**
   * Allows creation of hotfix changes. This feature is experimental so it is disabled by default.
   */
  // "hotfixChangeEnabled": false,
  /**
   * (Required) This is the inventory of projects to be managed by Rush.
   *
   * Rush does not automatically scan for projects using wildcards, for a few reasons:
   * 1. Depth-first scans are expensive, particularly when tools need to repeatedly collect the list.
   * 2. On a caching CI machine, scans can accidentally pick up files left behind from a previous build.
   * 3. It's useful to have a centralized inventory of all projects and their important metadata.
   */
  "projects": [
    // {
    //   /**
    //    * The NPM package name of the project (must match package.json)
    //    */
    //   "packageName": "my-app",
    //
    //   /**
    //    * The path to the project folder, relative to the rush.json config file.
    //    */
    //   "projectFolder": "apps/my-app",
    //
    //   /**
    //    * An optional category for usage in the "browser-approved-packages.json"
    //    * and "nonbrowser-approved-packages.json" files.  The value must be one of the
    //    * strings from the "reviewCategories" defined above.
    //    */
    //   "reviewCategory": "production",
    //
    //   /**
    //    * A list of local projects that appear as devDependencies for this project, but cannot be
    //    * locally linked because it would create a cyclic dependency; instead, the last published
    //    * version will be installed in the Common folder.
    //    */
    //   "cyclicDependencyProjects": [
    //     // "my-toolchain"
    //   ],
    //
    //   /**
    //    * If true, then this project will be ignored by the "rush check" command.
    //    * The default value is false.
    //    */
    //   // "skipRushCheck": false,
    //
    //   /**
    //    * A flag indicating that changes to this project will be published to npm, which affects
    //    * the Rush change and publish workflows. The default value is false.
    //    * NOTE: "versionPolicyName" and "shouldPublish" are alternatives; you cannot specify them both.
    //    */
    //   // "shouldPublish": false,
    //
    //   /**
    //    * An optional version policy associated with the project.  Version policies are defined
    //    * in "version-policies.json" file.  See the "rush publish" documentation for more info.
    //    * NOTE: "versionPolicyName" and "shouldPublish" are alternatives; you cannot specify them both.
    //    */
    //   // "versionPolicyName": ""
    // },
    //
    {
      "packageName": "@azure/abort-controller",
      "projectFolder": "sdk/core/abort-controller",
      "versionPolicyName": "core"
    },
    {
      "packageName": "@azure/app-configuration",
      "projectFolder": "sdk/appconfiguration/app-configuration",
      "versionPolicyName": "client"
    },
    {
      "packageName": "@azure/ai-anomaly-detector",
      "projectFolder": "sdk/anomalydetector/ai-anomaly-detector",
      "versionPolicyName": "client"
    },
    {
      "packageName": "@azure/ai-form-recognizer",
      "projectFolder": "sdk/formrecognizer/ai-form-recognizer",
      "versionPolicyName": "client"
    },
    {
      "packageName": "@azure/ai-text-analytics",
      "projectFolder": "sdk/textanalytics/ai-text-analytics",
      "versionPolicyName": "client"
    },
    {
      "packageName": "@azure/ai-metrics-advisor",
      "projectFolder": "sdk/metricsadvisor/ai-metrics-advisor",
      "versionPolicyName": "client"
    },
    {
      "packageName": "@azure/search-documents",
      "projectFolder": "sdk/search/search-documents",
      "versionPolicyName": "client"
    },
    {
      "packageName": "@azure/attestation",
      "projectFolder": "sdk/attestation/attestation",
      "versionPolicyName": "client"
    },
    {
      "packageName": "@azure/quantum-jobs",
      "projectFolder": "sdk/quantum/quantum-jobs",
      "versionPolicyName": "client"
    },
    {
      "packageName": "@azure/communication-administration",
      "projectFolder": "sdk/communication/communication-administration",
      "versionPolicyName": "client"
    },
    {
      "packageName": "@azure/communication-chat",
      "projectFolder": "sdk/communication/communication-chat",
      "versionPolicyName": "client"
    },
    {
      "packageName": "@azure/communication-common",
      "projectFolder": "sdk/communication/communication-common",
      "versionPolicyName": "client"
    },
    {
      "packageName": "@azure/communication-identity",
      "projectFolder": "sdk/communication/communication-identity",
      "versionPolicyName": "client"
    },
    {
      "packageName": "@azure/communication-sms",
      "projectFolder": "sdk/communication/communication-sms",
      "versionPolicyName": "client"
    },
    {
      "packageName": "@azure/container-registry",
      "projectFolder": "sdk/containerregistry/container-registry",
      "versionPolicyName": "client"
    },
    {
      "packageName": "@azure/core-amqp",
      "projectFolder": "sdk/core/core-amqp",
      "versionPolicyName": "core"
    },
    {
      "packageName": "@azure/core-asynciterator-polyfill",
      "projectFolder": "sdk/core/core-asynciterator-polyfill",
      "versionPolicyName": "core"
    },
    {
      "packageName": "@azure/core-auth",
      "projectFolder": "sdk/core/core-auth",
      "versionPolicyName": "core"
    },
    {
      "packageName": "@azure/core-client",
      "projectFolder": "sdk/core/core-client",
      "versionPolicyName": "core"
    },
    {
      "packageName": "@azure/core-crypto",
      "projectFolder": "sdk/core/core-crypto",
      "versionPolicyName": "core"
    },
    {
      "packageName": "@azure/core-http",
      "projectFolder": "sdk/core/core-http",
      "versionPolicyName": "core"
    },
    {
      "packageName": "@azure/core-rest-pipeline",
      "projectFolder": "sdk/core/core-rest-pipeline",
      "versionPolicyName": "core"
    },
    {
      "packageName": "@azure/core-lro",
      "projectFolder": "sdk/core/core-lro",
      "versionPolicyName": "core"
    },
    {
      "packageName": "@azure/core-paging",
      "projectFolder": "sdk/core/core-paging",
      "versionPolicyName": "core"
    },
    {
      "packageName": "@azure/core-tracing",
      "projectFolder": "sdk/core/core-tracing",
      "versionPolicyName": "core"
    },
    {
      "packageName": "@azure/core-util",
      "projectFolder": "sdk/core/core-util",
      "versionPolicyName": "core"
    },
    {
      "packageName": "@azure/core-xml",
      "projectFolder": "sdk/core/core-xml",
      "versionPolicyName": "core"
    },
    {
      "packageName": "@azure/cosmos",
      "projectFolder": "sdk/cosmosdb/cosmos",
      "versionPolicyName": "client"
    },
    {
      "packageName": "@azure/monitor-opentelemetry-exporter",
      "projectFolder": "sdk/monitor/monitor-opentelemetry-exporter",
      "versionPolicyName": "client"
    },
    {
      "packageName": "@azure/dev-tool",
      "projectFolder": "common/tools/dev-tool",
      "versionPolicyName": "utility"
    },
    {
      "packageName": "@azure/eventgrid",
      "projectFolder": "sdk/eventgrid/eventgrid",
      "versionPolicyName": "client"
    },
    {
      "packageName": "@azure/event-hubs",
      "projectFolder": "sdk/eventhub/event-hubs",
      "versionPolicyName": "client"
    },
    {
      "packageName": "@azure/eventhubs-checkpointstore-blob",
      "projectFolder": "sdk/eventhub/eventhubs-checkpointstore-blob",
      "versionPolicyName": "client"
    },
    {
      "packageName": "@azure/event-processor-host",
      "projectFolder": "sdk/eventhub/event-processor-host",
      "versionPolicyName": "client"
    },
    {
      "packageName": "@azure/mock-hub",
      "projectFolder": "sdk/eventhub/mock-hub",
      "versionPolicyName": "utility"
    },
    {
      "packageName": "testhub",
      "projectFolder": "sdk/eventhub/testhub",
      "versionPolicyName": "utility"
    },
    {
      "packageName": "@azure/identity",
      "projectFolder": "sdk/identity/identity",
      "versionPolicyName": "client"
    },
    {
      "packageName": "@azure/keyvault-common",
      "projectFolder": "sdk/keyvault/keyvault-common",
      "versionPolicyName": "utility"
    },
    {
      "packageName": "@azure/keyvault-admin",
      "projectFolder": "sdk/keyvault/keyvault-admin",
      "versionPolicyName": "client"
    },
    {
      "packageName": "@azure/keyvault-certificates",
      "projectFolder": "sdk/keyvault/keyvault-certificates",
      "versionPolicyName": "client"
    },
    {
      "packageName": "@azure/keyvault-keys",
      "projectFolder": "sdk/keyvault/keyvault-keys",
      "versionPolicyName": "client"
    },
    {
      "packageName": "@azure/keyvault-secrets",
      "projectFolder": "sdk/keyvault/keyvault-secrets",
      "versionPolicyName": "client"
    },
    {
      "packageName": "@azure/logger",
      "projectFolder": "sdk/core/logger",
      "versionPolicyName": "core"
    },
    {
      "packageName": "@azure/schema-registry",
      "projectFolder": "sdk/schemaregistry/schema-registry",
      "versionPolicyName": "client"
    },
    {
      "packageName": "@azure/schema-registry-avro",
      "projectFolder": "sdk/schemaregistry/schema-registry-avro",
      "versionPolicyName": "client"
    },
    {
      "packageName": "@azure/service-bus",
      "projectFolder": "sdk/servicebus/service-bus",
      "versionPolicyName": "client"
    },
    {
      "packageName": "@azure/storage-internal-avro",
      "projectFolder": "sdk/storage/storage-internal-avro",
      "versionPolicyName": "utility"
    },
    {
      "packageName": "@azure/storage-blob",
      "projectFolder": "sdk/storage/storage-blob",
      "versionPolicyName": "client"
    },
    {
      "packageName": "@azure/storage-blob-changefeed",
      "projectFolder": "sdk/storage/storage-blob-changefeed",
      "versionPolicyName": "client"
    },
    {
      "packageName": "@azure/storage-file-share",
      "projectFolder": "sdk/storage/storage-file-share",
      "versionPolicyName": "client"
    },
    {
      "packageName": "@azure/storage-file-datalake",
      "projectFolder": "sdk/storage/storage-file-datalake",
      "versionPolicyName": "client"
    },
    {
      "packageName": "@azure/storage-queue",
      "projectFolder": "sdk/storage/storage-queue",
      "versionPolicyName": "client"
    },
    {
      "packageName": "@azure/synapse-access-control",
      "projectFolder": "sdk/synapse/synapse-access-control",
      "versionPolicyName": "client"
    },
    {
      "packageName": "@azure/synapse-artifacts",
      "projectFolder": "sdk/synapse/synapse-artifacts",
      "versionPolicyName": "client"
    },
    {
      "packageName": "@azure/synapse-managed-private-endpoints",
      "projectFolder": "sdk/synapse/synapse-managed-private-endpoints",
      "versionPolicyName": "client"
    },
    {
      "packageName": "@azure/synapse-monitoring",
      "projectFolder": "sdk/synapse/synapse-monitoring",
      "versionPolicyName": "client"
    },
    {
      "packageName": "@azure/synapse-spark",
      "projectFolder": "sdk/synapse/synapse-spark",
      "versionPolicyName": "client"
    },
    {
      "packageName": "@azure/data-tables",
      "projectFolder": "sdk/tables/data-tables",
      "versionPolicyName": "client"
    },
    {
      "packageName": "@azure/template",
      "projectFolder": "sdk/template/template",
      "versionPolicyName": "client"
    },
    {
      "packageName": "@azure/eslint-plugin-azure-sdk",
      "projectFolder": "common/tools/eslint-plugin-azure-sdk",
      "versionPolicyName": "utility"
    },
    {
      "packageName": "@azure/test-utils-recorder",
      "projectFolder": "sdk/test-utils/recorder",
      "versionPolicyName": "utility"
    },
    {
      "packageName": "@azure/test-utils-perfstress",
      "projectFolder": "sdk/test-utils/perfstress",
      "versionPolicyName": "utility"
    },
    {
      "packageName": "@azure/test-utils-multi-version",
      "projectFolder": "sdk/test-utils/multi-version",
      "versionPolicyName": "utility"
    },
    {
      "packageName": "@azure/digital-twins-core",
      "projectFolder": "sdk/digitaltwins/digital-twins-core",
      "versionPolicyName": "client"
    },
    {
<<<<<<< HEAD
      "packageName": "@azure/media-analytics-edge",
      "projectFolder": "sdk/mediaservices/media-analytics-edge",
=======
      "packageName": "@azure-tests/perf-eventgrid",
      "projectFolder": "sdk/eventgrid/perf-tests/eventgrid",
      "versionPolicyName": "test"
    },
    {
      "packageName": "@azure-tests/perf-ai-text-analytics",
      "projectFolder": "sdk/textanalytics/perf-tests/text-analytics",
      "versionPolicyName": "test"
    },
    {
      "packageName": "@azure-tests/perf-storage-blob",
      "projectFolder": "sdk/storage/perf-tests/storage-blob",
      "versionPolicyName": "test"
    },
    {
      "packageName": "@azure-tests/perf-storage-file-share",
      "projectFolder": "sdk/storage/perf-tests/storage-file-share",
      "versionPolicyName": "test"
    },
    {
      "packageName": "@azure-tests/perf-storage-file-datalake",
      "projectFolder": "sdk/storage/perf-tests/storage-file-datalake",
      "versionPolicyName": "test"
    },
    {
      "packageName": "@azure/mixedreality-authentication",
      "projectFolder": "sdk/mixedreality/mixedreality-authentication",
      "versionPolicyName": "client"
    },
    {
      "packageName": "@azure/iot-device-update",
      "projectFolder": "sdk/deviceupdate/iot-device-update",
>>>>>>> 3b8f79ba
      "versionPolicyName": "client"
    }
  ]
}<|MERGE_RESOLUTION|>--- conflicted
+++ resolved
@@ -643,10 +643,10 @@
       "versionPolicyName": "client"
     },
     {
-<<<<<<< HEAD
       "packageName": "@azure/media-analytics-edge",
-      "projectFolder": "sdk/mediaservices/media-analytics-edge",
-=======
+      "projectFolder": "sdk/mediaservices/media-analytics-edge"
+    },
+    {
       "packageName": "@azure-tests/perf-eventgrid",
       "projectFolder": "sdk/eventgrid/perf-tests/eventgrid",
       "versionPolicyName": "test"
@@ -679,7 +679,6 @@
     {
       "packageName": "@azure/iot-device-update",
       "projectFolder": "sdk/deviceupdate/iot-device-update",
->>>>>>> 3b8f79ba
       "versionPolicyName": "client"
     }
   ]
