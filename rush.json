/**
 * This is the main configuration file for Rush.
 * For full documentation, please see https://rushjs.io
 */{
  "$schema": "https://developer.microsoft.com/json-schemas/rush/v5/rush.schema.json",
  /**
   * (Required) This specifies the version of the Rush engine to be used in this repo.
   * Rush's "version selector" feature ensures that the globally installed tool will
   * behave like this release, regardless of which version is installed globally.
   *
   * The common/scripts/install-run-rush.js automation script also uses this version.
   *
   * NOTE: If you upgrade to a new major version of Rush, you should replace the "v5"
   * path segment in the "$schema" field for all your Rush config files.  This will ensure
   * correct error-underlining and tab-completion for editors such as VS Code.
   */
  "rushVersion": "5.101.0",
  /**
   * The next field selects which package manager should be installed and determines its version.
   * Rush installs its own local copy of the package manager to ensure that your build process
   * is fully isolated from whatever tools are present in the local environment.
   *
   * Specify one of: "pnpmVersion", "npmVersion", or "yarnVersion".  See the Rush documentation
   * for details about these alternatives.
   */
  "pnpmVersion": "7.33.5",
  // "npmVersion": "4.5.0",
  // "yarnVersion": "1.9.4",
  /**
   * Older releases of the NodeJS engine may be missing features required by your system.
   * Other releases may have bugs.  In particular, the "latest" version will not be a
   * Long Term Support (LTS) version and is likely to have regressions.
   *
   * Specify a SemVer range to ensure developers use a NodeJS version that is appropriate
   * for your repo.
   */
  "nodeSupportedVersionRange": ">=14.0.0",
  /**
   * Odd-numbered major versions of Node.js are experimental.  Even-numbered releases
   * spend six months in a stabilization period before the first Long Term Support (LTS) version.
   * For example, 8.9.0 was the first LTS version of Node.js 8.  Pre-LTS versions are not recommended
   * for production usage because they frequently have bugs.  They may cause Rush itself
   * to malfunction.
   *
   * Rush normally prints a warning if it detects a pre-LTS Node.js version.  If you are testing
   * pre-LTS versions in preparation for supporting the first LTS version, you can use this setting
   * to disable Rush's warning.
   */
  "suppressNodeLtsWarning": true,
  /**
   * If you would like the version specifiers for your dependencies to be consistent, then
   * uncomment this line. This is effectively similar to running "rush check" before any
   * of the following commands:
   *
   *   rush install, rush update, rush link, rush version, rush publish
   *
   * In some cases you may want this turned on, but need to allow certain packages to use a different
   * version. In those cases, you will need to add an entry to the "allowedAlternativeVersions"
   * section of the common-versions.json.
   */
  // "ensureConsistentVersions": true,
  /**
   * Large monorepos can become intimidating for newcomers if project folder paths don't follow
   * a consistent and recognizable pattern.  When the system allows nested folder trees,
   * we've found that teams will often use subfolders to create islands that isolate
   * their work from others ("shipping the org").  This hinders collaboration and code sharing.
   *
   * The Rush developers recommend a "category folder" model, where buildable project folders
   * must always be exactly two levels below the repo root.  The parent folder acts as the category.
   * This provides a basic facility for grouping related projects (e.g. "apps", "libaries",
   * "tools", "prototypes") while still encouraging teams to organize their projects into
   * a unified taxonomy.  Limiting to 2 levels seems very restrictive at first, but if you have
   * 20 categories and 20 projects in each category, this scheme can easily accommodate hundreds
   * of projects.  In practice, you will find that the folder hierarchy needs to be rebalanced
   * occasionally, but if that's painful, it's a warning sign that your development style may
   * discourage refactoring.  Reorganizing the categories should be an enlightening discussion
   * that brings people together, and maybe also identifies poor coding practices (e.g. file
   * references that reach into other project's folders without using NodeJS module resolution).
   *
   * The defaults are projectFolderMinDepth=1 and projectFolderMaxDepth=2.
   *
   * To remove these restrictions, you could set projectFolderMinDepth=1
   * and set projectFolderMaxDepth to a large number.
   */
  "projectFolderMinDepth": 3,
  "projectFolderMaxDepth": 4,
  /**
   * This feature helps you to review and approve new packages before they are introduced
   * to your monorepo.  For example, you may be concerned about licensing, code quality,
   * performance, or simply accumulating too many libraries with overlapping functionality.
   * The approvals are tracked in two config files "browser-approved-packages.json"
   * and "nonbrowser-approved-packages.json".  See the Rush documentation for details.
   */
  // "approvedPackagesPolicy": {
  //   /**
  //    * The review categories allow you to say for example "This library is approved for usage
  //    * in prototypes, but not in production code."
  //    *
  //    * Each project can be associated with one review category, by assigning the "reviewCategory" field
  //    * in the "projects" section of rush.json.  The approval is then recorded in the files
  //    * "common/config/rush/browser-approved-packages.json" and "nonbrowser-approved-packages.json"
  //    * which are automatically generated during "rush update".
  //    *
  //    * Designate categories with whatever granularity is appropriate for your review process,
  //    * or you could just have a single category called "default".
  //    */
  //   "reviewCategories": [
  //     // Some example categories:
  //     "production", // projects that ship to production
  //     "tools",      // non-shipping projects that are part of the developer toolchain
  //     "prototypes"  // experiments that should mostly be ignored by the review process
  //   ],
  //
  //   /**
  //    * A list of NPM package scopes that will be excluded from review.
  //    * We recommend to exclude TypeScript typings (the "@types" scope), because
  //    * if the underlying package was already approved, this would imply that the typings
  //    * are also approved.
  //    */
  //   // "ignoredNpmScopes": [ "@types" ]
  // },
  /**
   * If you use Git as your version control system, this section has some additional
   * optional features you can use.
   */
  "gitPolicy": {
    /**
     * Work at a big company?  Tired of finding Git commits at work with unprofessional Git
     * emails such as "beer-lover@my-college.edu"?  Rush can validate people's Git email address
     * before they get started.
     *
     * Define a list of regular expressions describing allowable e-mail patterns for Git commits.
     * They are case-insensitive anchored JavaScript RegExps.  Example: ".*@example\.com"
     *
     * IMPORTANT: Because these are regular expressions encoded as JSON string literals,
     * RegExp escapes need two backspashes, and ordinary periods should be "\\.".
     */
    // "allowedEmailRegExps": [
    //   "[^@]+@users\\.noreply\\.github\\.com",
    //   "travis@example\\.org"
    // ],
    /**
     * When Rush reports that the address is malformed, the notice can include an example
     * of a recommended email.  Make sure it conforms to one of the allowedEmailRegExps
     * expressions.
     */
    // "sampleEmail": "mrexample@users.noreply.github.com",
    /**
     * The commit message to use when committing changes during 'rush publish'.
     *
     * For example, if you want to prevent these commits from triggering a CI build,
     * you might configure your system's trigger to look for a special string such as "[skip-ci]"
     * in the commit message, and then customize Rush's message to contain that string.
     */
    // "versionBumpCommitMessage": "Applying package updates. [skip-ci]"
  },
  "repository": {
    /**
     * The URL of this Git repository, used by "rush change" to determine the base branch for your PR.
     *
     * The "rush change" command needs to determine which files are affected by your PR diff.
     * If you merged or cherry-picked commits from the main branch into your PR branch, those commits
     * should be excluded from this diff (since they belong to some other PR).  In order to do that,
     * Rush needs to know where to find the base branch for your PR.  This information cannot be
     * determined from Git alone, since the "pull request" feature is not a Git concept.  Ideally
     * Rush would use a vendor-specific protocol to query the information from GitHub, Azure DevOps, etc.
     * But to keep things simple, "rush change" simply assumes that your PR is against the "main" branch
     * of the Git remote indicated by the respository.url setting in rush.json.  If you are working in
     * a GitHub "fork" of the real repo, this setting will be different from the repository URL of your
     * your PR branch, and in this situation "rush change" will also automatically invoke "git fetch"
     * to retrieve the latest activity for the remote main branch.
     */
    "url": "https://github.com/Azure/azure-sdk-for-js"
  },
  /**
   * Event hooks are customized script actions that Rush executes when specific events occur
   */
  "eventHooks": {
    /**
     * The list of shell commands to run before the Rush installation starts
     */
    "preRushInstall": [
      // "common/scripts/pre-rush-install.js"
    ],
    /**
     * The list of shell commands to run after the Rush installation finishes
     */
    "postRushInstall": [],
    /**
     * The list of shell commands to run before the Rush build command starts
     */
    "preRushBuild": [],
    /**
     * The list of shell commands to run after the Rush build command finishes
     */
    "postRushBuild": []
  },
  /**
   * Installation variants allow you to maintain a parallel set of configuration files that can be
   * used to build the entire monorepo with an alternate set of dependencies.  For example, suppose
   * you upgrade all your projects to use a new release of an important framework, but during a transition period
   * you intend to maintain compability with the old release.  In this situation, you probably want your
   * CI validation to build the entire repo twice: once with the old release, and once with the new release.
   *
   * Rush "installation variants" correspond to sets of config files located under this folder:
   *
   *   common/config/rush/variants/<variant_name>
   *
   * The variant folder can contain an alternate common-versions.json file.  Its "preferredVersions" field can be used
   * to select older versions of dependencies (within a loose SemVer range specified in your package.json files).
   * To install a variant, run "rush install --variant <variant_name>".
   *
   * For more details and instructions, see this article:  https://rushjs.io/pages/advanced/installation_variants/
   */
  "variants": [
    // {
    //   /**
    //    * The folder name for this variant.
    //    */
    //   "variantName": "old-sdk",
    //
    //   /**
    //    * An informative description
    //    */
    //   "description": "Build this repo using the previous release of the SDK"
    // }
  ],
  /**
   * Rush can collect anonymous telemetry about everyday developer activity such as
   * success/failure of installs, builds, and other operations.  You can use this to identify
   * problems with your toolchain or Rush itself.  THIS TELEMETRY IS NOT SHARED WITH MICROSOFT.
   * It is written into JSON files in the common/temp folder.  It's up to you to write scripts
   * that read these JSON files and do something with them.  These scripts are typically registered
   * in the "eventHooks" section.
   */
  // "telemetryEnabled": false,
  /**
   * Allows creation of hotfix changes. This feature is experimental so it is disabled by default.
   */
  // "hotfixChangeEnabled": false,
  /**
   * (Required) This is the inventory of projects to be managed by Rush.
   *
   * Rush does not automatically scan for projects using wildcards, for a few reasons:
   * 1. Depth-first scans are expensive, particularly when tools need to repeatedly collect the list.
   * 2. On a caching CI machine, scans can accidentally pick up files left behind from a previous build.
   * 3. It's useful to have a centralized inventory of all projects and their important metadata.
   */
  "projects": [
    // {
    //   /**
    //    * The NPM package name of the project (must match package.json)
    //    */
    //   "packageName": "my-app",
    //
    //   /**
    //    * The path to the project folder, relative to the rush.json config file.
    //    */
    //   "projectFolder": "apps/my-app",
    //
    //   /**
    //    * An optional category for usage in the "browser-approved-packages.json"
    //    * and "nonbrowser-approved-packages.json" files.  The value must be one of the
    //    * strings from the "reviewCategories" defined above.
    //    */
    //   "reviewCategory": "production",
    //
    //   /**
    //    * A list of local projects that appear as devDependencies for this project, but cannot be
    //    * locally linked because it would create a cyclic dependency; instead, the last published
    //    * version will be installed in the Common folder.
    //    */
    //   "cyclicDependencyProjects": [
    //     // "my-toolchain"
    //   ],
    //
    //   /**
    //    * If true, then this project will be ignored by the "rush check" command.
    //    * The default value is false.
    //    */
    //   // "skipRushCheck": false,
    //
    //   /**
    //    * A flag indicating that changes to this project will be published to npm, which affects
    //    * the Rush change and publish workflows. The default value is false.
    //    * NOTE: "versionPolicyName" and "shouldPublish" are alternatives; you cannot specify them both.
    //    */
    //   // "shouldPublish": false,
    //
    //   /**
    //    * An optional version policy associated with the project.  Version policies are defined
    //    * in "version-policies.json" file.  See the "rush publish" documentation for more info.
    //    * NOTE: "versionPolicyName" and "shouldPublish" are alternatives; you cannot specify them both.
    //    */
    //   // "versionPolicyName": ""
    // },
    //
    {
      "packageName": "@azure/abort-controller",
      "projectFolder": "sdk/core/abort-controller",
      "versionPolicyName": "core"
    },
    {
      "packageName": "@azure/app-configuration",
      "projectFolder": "sdk/appconfiguration/app-configuration",
      "versionPolicyName": "client"
    },
    {
      "packageName": "@azure-rest/agrifood-farming",
      "projectFolder": "sdk/agrifood/agrifood-farming-rest",
      "versionPolicyName": "client"
    },
    {
      "packageName": "@azure-rest/purview-administration",
      "projectFolder": "sdk/purview/purview-administration-rest",
      "versionPolicyName": "client"
    },
    {
      "packageName": "@azure-rest/purview-catalog",
      "projectFolder": "sdk/purview/purview-catalog-rest",
      "versionPolicyName": "client"
    },
    {
      "packageName": "@azure-rest/purview-scanning",
      "projectFolder": "sdk/purview/purview-scanning-rest",
      "versionPolicyName": "client"
    },
    {
      "packageName": "@azure-rest/purview-sharing",
      "projectFolder": "sdk/purview/purview-sharing-rest",
      "versionPolicyName": "client"
    },
    {
      "packageName": "@azure-rest/purview-workflow",
      "projectFolder": "sdk/purview/purview-workflow-rest",
      "versionPolicyName": "client"
    },
    {
      "packageName": "@azure-rest/ai-document-translator",
      "projectFolder": "sdk/documenttranslator/ai-document-translator-rest",
      "versionPolicyName": "client"
    },
    {
      "packageName": "@azure-rest/ai-translation-text",
      "projectFolder": "sdk/translation/ai-translation-text-rest",
      "versionPolicyName": "client"
    },
    {
      "packageName": "@azure-rest/confidential-ledger",
      "projectFolder": "sdk/confidentialledger/confidential-ledger-rest",
      "versionPolicyName": "client"
    },
    {
      "packageName": "@azure-rest/ai-anomaly-detector",
      "projectFolder": "sdk/anomalydetector/ai-anomaly-detector-rest",
      "versionPolicyName": "client"
    },
    {
      "packageName": "@azure/ai-form-recognizer",
      "projectFolder": "sdk/formrecognizer/ai-form-recognizer",
      "versionPolicyName": "client"
    },
    {
      "packageName": "@azure/ai-language-conversations",
      "projectFolder": "sdk/cognitivelanguage/ai-language-conversations",
      "versionPolicyName": "client"
    },
    {
      "packageName": "@azure/ai-text-analytics",
      "projectFolder": "sdk/textanalytics/ai-text-analytics",
      "versionPolicyName": "client"
    },
    {
      "packageName": "@azure/ai-language-text",
      "projectFolder": "sdk/cognitivelanguage/ai-language-text",
      "versionPolicyName": "client"
    },
    {
      "packageName": "@azure/ai-language-textauthoring",
      "projectFolder": "sdk/cognitivelanguage/ai-language-textauthoring",
      "versionPolicyName": "client"
    },
    {
      "packageName": "@azure/openai",
      "projectFolder": "sdk/openai/openai",
      "versionPolicyName": "client"
    },
    {
      "packageName": "@azure/ai-metrics-advisor",
      "projectFolder": "sdk/metricsadvisor/ai-metrics-advisor",
      "versionPolicyName": "client"
    },
    {
      "packageName": "@azure-rest/ai-personalizer",
      "projectFolder": "sdk/personalizer/ai-personalizer-rest",
      "versionPolicyName": "client"
    },
    {
      "packageName": "@azure/search-documents",
      "projectFolder": "sdk/search/search-documents",
      "versionPolicyName": "client"
    },
    {
      "packageName": "@azure/attestation",
      "projectFolder": "sdk/attestation/attestation",
      "versionPolicyName": "client"
    },
    {
      "packageName": "@azure/quantum-jobs",
      "projectFolder": "sdk/quantum/quantum-jobs",
      "versionPolicyName": "client"
    },
    {
      "packageName": "@azure/communication-call-automation",
      "projectFolder": "sdk/communication/communication-call-automation",
      "versionPolicyName": "client"
    },
    {
      "packageName": "@azure/communication-chat",
      "projectFolder": "sdk/communication/communication-chat",
      "versionPolicyName": "client"
    },
    {
      "packageName": "@azure/communication-common",
      "projectFolder": "sdk/communication/communication-common",
      "versionPolicyName": "client"
    },
    {
      "packageName": "@azure/communication-email",
      "projectFolder": "sdk/communication/communication-email",
      "versionPolicyName": "client"
    },
    {
      "packageName": "@azure/communication-identity",
      "projectFolder": "sdk/communication/communication-identity",
      "versionPolicyName": "client"
    },
    {
      "packageName": "@azure/communication-network-traversal",
      "projectFolder": "sdk/communication/communication-network-traversal",
      "versionPolicyName": "client"
    },
    {
      "packageName": "@azure/communication-phone-numbers",
      "projectFolder": "sdk/communication/communication-phone-numbers",
      "versionPolicyName": "client"
    },
    {
      "packageName": "@azure-tools/communication-short-codes",
      "projectFolder": "sdk/communication/communication-short-codes",
      "versionPolicyName": "client"
    },
    {
      "packageName": "@azure-tools/communication-recipient-verification",
      "projectFolder": "sdk/communication/communication-recipient-verification",
      "versionPolicyName": "client"
    },
    {
      "packageName": "@azure-tools/communication-tiering",
      "projectFolder": "sdk/communication/communication-tiering",
      "versionPolicyName": "client"
    },
    {
      "packageName": "@azure-tools/communication-alpha-ids",
      "projectFolder": "sdk/communication/communication-alpha-ids",
      "versionPolicyName": "client"
    },
    {
      "packageName": "@azure-tools/communication-toll-free-verification",
      "projectFolder": "sdk/communication/communication-toll-free-verification",
      "versionPolicyName": "client"
    },
    {
      "packageName": "@azure/communication-sms",
      "projectFolder": "sdk/communication/communication-sms",
      "versionPolicyName": "client"
    },
    {
      "packageName": "@azure/communication-job-router",
      "projectFolder": "sdk/communication/communication-job-router",
      "versionPolicyName": "client"
    },
    {
      "packageName": "@azure/container-registry",
      "projectFolder": "sdk/containerregistry/container-registry",
      "versionPolicyName": "client"
    },
    {
      "packageName": "@azure/core-amqp",
      "projectFolder": "sdk/core/core-amqp",
      "versionPolicyName": "core"
    },
    {
      "packageName": "@azure-rest/core-client",
      "projectFolder": "sdk/core/core-client-rest",
      "versionPolicyName": "core"
    },
    {
      "packageName": "@azure/core-auth",
      "projectFolder": "sdk/core/core-auth",
      "versionPolicyName": "core"
    },
    {
      "packageName": "@azure/core-client",
      "projectFolder": "sdk/core/core-client",
      "versionPolicyName": "core"
    },
    {
      "packageName": "@azure/core-http",
      "projectFolder": "sdk/core/core-http",
      "versionPolicyName": "core"
    },
    {
      "packageName": "@azure/core-rest-pipeline",
      "projectFolder": "sdk/core/core-rest-pipeline",
      "versionPolicyName": "core"
    },
    {
      "packageName": "@azure/core-lro",
      "projectFolder": "sdk/core/core-lro",
      "versionPolicyName": "core"
    },
    {
      "packageName": "@azure/core-paging",
      "projectFolder": "sdk/core/core-paging",
      "versionPolicyName": "core"
    },
    {
      "packageName": "@azure/core-tracing",
      "projectFolder": "sdk/core/core-tracing",
      "versionPolicyName": "core"
    },
    {
      "packageName": "@azure/core-util",
      "projectFolder": "sdk/core/core-util",
      "versionPolicyName": "core"
    },
    {
      "packageName": "@azure/core-xml",
      "projectFolder": "sdk/core/core-xml",
      "versionPolicyName": "core"
    },
    {
      "packageName": "@azure/cosmos",
      "projectFolder": "sdk/cosmosdb/cosmos",
      "versionPolicyName": "client"
    },
    {
      "packageName": "@azure/monitor-opentelemetry",
      "projectFolder": "sdk/monitor/monitor-opentelemetry",
      "versionPolicyName": "client"
    },
    {
      "packageName": "@azure/monitor-opentelemetry-exporter",
      "projectFolder": "sdk/monitor/monitor-opentelemetry-exporter",
      "versionPolicyName": "client"
    },
    {
      "packageName": "@azure/monitor-query",
      "projectFolder": "sdk/monitor/monitor-query",
      "versionPolicyName": "client"
    },
    {
      "packageName": "@azure/monitor-ingestion",
      "projectFolder": "sdk/monitor/monitor-ingestion",
      "versionPolicyName": "client"
    },
    {
      "packageName": "@azure/dev-tool",
      "projectFolder": "common/tools/dev-tool",
      "versionPolicyName": "utility"
    },
    {
      "packageName": "@azure/eventgrid",
      "projectFolder": "sdk/eventgrid/eventgrid",
      "versionPolicyName": "client"
    },
    {
      "packageName": "@azure/event-hubs",
      "projectFolder": "sdk/eventhub/event-hubs",
      "versionPolicyName": "client"
    },
    {
      "packageName": "@azure/eventhubs-checkpointstore-blob",
      "projectFolder": "sdk/eventhub/eventhubs-checkpointstore-blob",
      "versionPolicyName": "client"
    },
    {
      "packageName": "@azure/eventhubs-checkpointstore-table",
      "projectFolder": "sdk/eventhub/eventhubs-checkpointstore-table",
      "versionPolicyName": "client"
    },
    {
      "packageName": "@azure/mock-hub",
      "projectFolder": "sdk/eventhub/mock-hub",
      "versionPolicyName": "utility"
    },
    {
      "packageName": "@azure/identity",
      "projectFolder": "sdk/identity/identity",
      "versionPolicyName": "client"
    },
    {
      "packageName": "@azure/identity-vscode",
      "projectFolder": "sdk/identity/identity-vscode",
      "versionPolicyName": "client"
    },
    {
      "packageName": "@azure/identity-cache-persistence",
      "projectFolder": "sdk/identity/identity-cache-persistence",
      "versionPolicyName": "client"
    },
    {
      "packageName": "@azure/keyvault-common",
      "projectFolder": "sdk/keyvault/keyvault-common",
      "versionPolicyName": "client"
    },
    {
      "packageName": "@azure/keyvault-admin",
      "projectFolder": "sdk/keyvault/keyvault-admin",
      "versionPolicyName": "client"
    },
    {
      "packageName": "@azure/keyvault-certificates",
      "projectFolder": "sdk/keyvault/keyvault-certificates",
      "versionPolicyName": "client"
    },
    {
      "packageName": "@azure/keyvault-keys",
      "projectFolder": "sdk/keyvault/keyvault-keys",
      "versionPolicyName": "client"
    },
    {
      "packageName": "@azure/keyvault-secrets",
      "projectFolder": "sdk/keyvault/keyvault-secrets",
      "versionPolicyName": "client"
    },
    {
      "packageName": "@azure/logger",
      "projectFolder": "sdk/core/logger",
      "versionPolicyName": "core"
    },
    {
      "packageName": "@azure/maps-common",
      "projectFolder": "sdk/maps/maps-common",
      "versionPolicyName": "client"
    },
    {
      "packageName": "@azure-rest/maps-route",
      "projectFolder": "sdk/maps/maps-route-rest",
      "versionPolicyName": "client"
    },
    {
      "packageName": "@azure-rest/maps-render",
      "projectFolder": "sdk/maps/maps-render-rest",
      "versionPolicyName": "client"
    },
    {
      "packageName": "@azure-rest/maps-geolocation",
      "projectFolder": "sdk/maps/maps-geolocation-rest",
      "versionPolicyName": "client"
    },
    {
      "packageName": "@azure-rest/maps-search",
      "projectFolder": "sdk/maps/maps-search-rest",
      "versionPolicyName": "client"
    },
    {
      "packageName": "@azure/notification-hubs",
      "projectFolder": "sdk/notificationhubs/notification-hubs",
      "versionPolicyName": "client"
    },
    {
      "packageName": "@azure/opentelemetry-instrumentation-azure-sdk",
      "projectFolder": "sdk/instrumentation/opentelemetry-instrumentation-azure-sdk",
      "versionPolicyName": "client"
    },
    {
      "packageName": "@azure/schema-registry",
      "projectFolder": "sdk/schemaregistry/schema-registry",
      "versionPolicyName": "client"
    },
    {
      "packageName": "@azure/schema-registry-avro",
      "projectFolder": "sdk/schemaregistry/schema-registry-avro",
      "versionPolicyName": "client"
    },
    {
      "packageName": "@azure/schema-registry-json",
      "projectFolder": "sdk/schemaregistry/schema-registry-json",
      "versionPolicyName": "client"
    },
    {
      "packageName": "@azure/service-bus",
      "projectFolder": "sdk/servicebus/service-bus",
      "versionPolicyName": "client"
    },
    {
      "packageName": "@azure/storage-internal-avro",
      "projectFolder": "sdk/storage/storage-internal-avro",
      "versionPolicyName": "utility"
    },
    {
      "packageName": "@azure/storage-blob",
      "projectFolder": "sdk/storage/storage-blob",
      "versionPolicyName": "client"
    },
    {
      "packageName": "@azure/storage-blob-changefeed",
      "projectFolder": "sdk/storage/storage-blob-changefeed",
      "versionPolicyName": "client"
    },
    {
      "packageName": "@azure/storage-file-share",
      "projectFolder": "sdk/storage/storage-file-share",
      "versionPolicyName": "client"
    },
    {
      "packageName": "@azure/storage-file-datalake",
      "projectFolder": "sdk/storage/storage-file-datalake",
      "versionPolicyName": "client"
    },
    {
      "packageName": "@azure/storage-queue",
      "projectFolder": "sdk/storage/storage-queue",
      "versionPolicyName": "client"
    },
    {
      "packageName": "@azure/synapse-access-control",
      "projectFolder": "sdk/synapse/synapse-access-control",
      "versionPolicyName": "client"
    },
    {
      "packageName": "@azure-rest/synapse-access-control",
      "projectFolder": "sdk/synapse/synapse-access-control-rest",
      "versionPolicyName": "client"
    },
    {
      "packageName": "@azure-rest/iot-device-update",
      "projectFolder": "sdk/deviceupdate/iot-device-update-rest",
      "versionPolicyName": "client"
    },
    {
      "packageName": "@azure/synapse-artifacts",
      "projectFolder": "sdk/synapse/synapse-artifacts",
      "versionPolicyName": "client"
    },
    {
      "packageName": "@azure/synapse-managed-private-endpoints",
      "projectFolder": "sdk/synapse/synapse-managed-private-endpoints",
      "versionPolicyName": "client"
    },
    {
      "packageName": "@azure/synapse-monitoring",
      "projectFolder": "sdk/synapse/synapse-monitoring",
      "versionPolicyName": "client"
    },
    {
      "packageName": "@azure/synapse-spark",
      "projectFolder": "sdk/synapse/synapse-spark",
      "versionPolicyName": "client"
    },
    {
      "packageName": "@azure/data-tables",
      "projectFolder": "sdk/tables/data-tables",
      "versionPolicyName": "client"
    },
    {
      "packageName": "@azure-tests/perf-data-tables",
      "projectFolder": "sdk/tables/perf-tests/data-tables",
      "versionPolicyName": "test"
    },
    {
      "packageName": "@azure/template",
      "projectFolder": "sdk/template/template",
      "versionPolicyName": "client"
    },
    {
      "packageName": "@azure/template-dpg",
      "projectFolder": "sdk/template/template-dpg",
      "versionPolicyName": "client"
    },
    {
      "packageName": "@azure/eslint-plugin-azure-sdk",
      "projectFolder": "common/tools/eslint-plugin-azure-sdk",
      "versionPolicyName": "utility"
    },
    {
      "packageName": "@azure-tool/eslint-plugin-azure-sdk-helper",
      "projectFolder": "common/tools/eslint-plugin-azure-sdk-helper",
      "versionPolicyName": "utility"
    },
    {
      "packageName": "@azure-tools/test-recorder",
      "projectFolder": "sdk/test-utils/recorder",
      "versionPolicyName": "utility"
    },
    {
      "packageName": "@azure-tools/test-credential",
      "projectFolder": "sdk/test-utils/test-credential",
      "versionPolicyName": "utility"
    },
    {
      "packageName": "@azure/test-utils-perf",
      "projectFolder": "sdk/test-utils/perf",
      "versionPolicyName": "utility"
    },
    {
      "packageName": "@azure/test-utils",
      "projectFolder": "sdk/test-utils/test-utils",
      "versionPolicyName": "utility"
    },
    {
      "packageName": "@azure/digital-twins-core",
      "projectFolder": "sdk/digitaltwins/digital-twins-core",
      "versionPolicyName": "client"
    },
    {
      "packageName": "@azure/iot-modelsrepository",
      "projectFolder": "sdk/iot/iot-modelsrepository",
      "versionPolicyName": "client"
    },
    {
      "packageName": "@azure-tests/perf-ai-form-recognizer",
      "projectFolder": "sdk/formrecognizer/perf-tests/ai-form-recognizer",
      "versionPolicyName": "test"
    },
    {
      "packageName": "@azure-tests/perf-eventgrid",
      "projectFolder": "sdk/eventgrid/perf-tests/eventgrid",
      "versionPolicyName": "test"
    },
    {
      "packageName": "@azure-tests/perf-ai-text-analytics",
      "projectFolder": "sdk/textanalytics/perf-tests/ai-text-analytics",
      "versionPolicyName": "test"
    },
    {
      "packageName": "@azure-tests/perf-ai-language-text",
      "projectFolder": "sdk/cognitivelanguage/perf-tests/ai-language-text",
      "versionPolicyName": "test"
    },
    {
      "packageName": "@azure-tests/perf-storage-blob",
      "projectFolder": "sdk/storage/perf-tests/storage-blob",
      "versionPolicyName": "test"
    },
    {
      "packageName": "@azure-tests/perf-storage-file-share",
      "projectFolder": "sdk/storage/perf-tests/storage-file-share",
      "versionPolicyName": "test"
    },
    {
      "packageName": "@azure-tests/perf-storage-file-datalake",
      "projectFolder": "sdk/storage/perf-tests/storage-file-datalake",
      "versionPolicyName": "test"
    },
    {
      "packageName": "@azure-tests/perf-keyvault-keys",
      "projectFolder": "sdk/keyvault/perf-tests/keyvault-keys",
      "versionPolicyName": "test"
    },
    {
      "packageName": "@azure-tests/perf-keyvault-certificates",
      "projectFolder": "sdk/keyvault/perf-tests/keyvault-certificates",
      "versionPolicyName": "test"
    },
    {
      "packageName": "@azure-tests/perf-keyvault-secrets",
      "projectFolder": "sdk/keyvault/perf-tests/keyvault-secrets",
      "versionPolicyName": "test"
    },
    {
      "packageName": "@azure-tests/perf-identity",
      "projectFolder": "sdk/identity/perf-tests/identity",
      "versionPolicyName": "test"
    },
    {
      "packageName": "@azure-tests/perf-service-bus",
      "projectFolder": "sdk/servicebus/perf-tests/service-bus",
      "versionPolicyName": "test"
    },
    {
      "packageName": "@azure-tests/perf-event-hubs",
      "projectFolder": "sdk/eventhub/perf-tests/event-hubs",
      "versionPolicyName": "test"
    },
    {
      "packageName": "@azure/mixed-reality-authentication",
      "projectFolder": "sdk/mixedreality/mixed-reality-authentication",
      "versionPolicyName": "client"
    },
    {
      "packageName": "@azure/web-pubsub",
      "projectFolder": "sdk/web-pubsub/web-pubsub",
      "versionPolicyName": "client"
    },
    {
      "packageName": "@azure/web-pubsub-express",
      "projectFolder": "sdk/web-pubsub/web-pubsub-express",
      "versionPolicyName": "client"
    },
    {
      "packageName": "@azure-tests/perf-search-documents",
      "projectFolder": "sdk/search/perf-tests/search-documents",
      "versionPolicyName": "test"
    },
    {
      "packageName": "@azure-tests/perf-ai-metrics-advisor",
      "projectFolder": "sdk/metricsadvisor/perf-tests/ai-metrics-advisor",
      "versionPolicyName": "test"
    },
    {
      "packageName": "@azure-tests/perf-container-registry",
      "projectFolder": "sdk/containerregistry/perf-tests/container-registry",
      "versionPolicyName": "test"
    },
    {
      "packageName": "@azure-tests/perf-core-rest-pipeline",
      "projectFolder": "sdk/core/perf-tests/core-rest-pipeline",
      "versionPolicyName": "test"
    },
    {
      "packageName": "@azure-tests/perf-app-configuration",
      "projectFolder": "sdk/appconfiguration/perf-tests/app-configuration",
      "versionPolicyName": "test"
    },
    {
      "packageName": "@azure-tests/perf-monitor-query",
      "projectFolder": "sdk/monitor/perf-tests/monitor-query",
      "versionPolicyName": "test"
    },
    {
      "packageName": "@azure-tests/perf-monitor-ingestion",
      "projectFolder": "sdk/monitor/perf-tests/monitor-ingestion",
      "versionPolicyName": "test"
    },
    {
      "packageName": "@azure-tests/perf-template",
      "projectFolder": "sdk/template/perf-tests/template",
      "versionPolicyName": "test"
    },
    {
      "packageName": "@azure-tests/perf-schema-registry-avro",
      "projectFolder": "sdk/schemaregistry/perf-tests/schema-registry-avro",
      "versionPolicyName": "test"
    },
    {
      "packageName": "@azure/mixed-reality-remote-rendering",
      "projectFolder": "sdk/remoterendering/mixed-reality-remote-rendering",
      "versionPolicyName": "client"
    },
    {
      "packageName": "@azure/arm-network",
      "projectFolder": "sdk/network/arm-network",
      "versionPolicyName": "management"
    },
    {
      "packageName": "@azure-rest/arm-network",
      "projectFolder": "sdk/network/arm-network-rest",
      "versionPolicyName": "client"
    },
    {
      "packageName": "@azure/arm-compute",
      "projectFolder": "sdk/compute/arm-compute",
      "versionPolicyName": "management"
    },
    {
      "packageName": "@azure-rest/arm-compute",
      "projectFolder": "sdk/compute/arm-compute-rest",
      "versionPolicyName": "client"
    },
    {
      "packageName": "@azure/arm-storage",
      "projectFolder": "sdk/storage/arm-storage",
      "versionPolicyName": "management"
    },
    {
      "packageName": "@azure/arm-resources",
      "projectFolder": "sdk/resources/arm-resources",
      "versionPolicyName": "management"
    },
    {
      "packageName": "@azure/arm-links",
      "projectFolder": "sdk/links/arm-links",
      "versionPolicyName": "management"
    },
    {
      "packageName": "@azure/arm-policy",
      "projectFolder": "sdk/policy/arm-policy",
      "versionPolicyName": "management"
    },
    {
      "packageName": "@azure/arm-locks",
      "projectFolder": "sdk/locks/arm-locks",
      "versionPolicyName": "management"
    },
    {
      "packageName": "@azure/arm-features",
      "projectFolder": "sdk/features/arm-features",
      "versionPolicyName": "management"
    },
    {
      "packageName": "@azure/arm-managedapplications",
      "projectFolder": "sdk/managedapplications/arm-managedapplications",
      "versionPolicyName": "management"
    },
    {
      "packageName": "@azure/arm-webpubsub",
      "projectFolder": "sdk/web-pubsub/arm-webpubsub",
      "versionPolicyName": "management"
    },
    {
      "packageName": "@azure/arm-keyvault",
      "projectFolder": "sdk/keyvault/arm-keyvault",
      "versionPolicyName": "management"
    },
    {
      "packageName": "@azure/arm-sql",
      "projectFolder": "sdk/sql/arm-sql",
      "versionPolicyName": "management"
    },
    {
      "packageName": "@azure/arm-appservice",
      "projectFolder": "sdk/appservice/arm-appservice",
      "versionPolicyName": "management"
    },
    {
      "packageName": "@azure-rest/arm-appservice",
      "projectFolder": "sdk/appservice/arm-appservice-rest",
      "versionPolicyName": "client"
    },
    {
      "packageName": "@azure/arm-resources-subscriptions",
      "projectFolder": "sdk/resources-subscriptions/arm-resources-subscriptions",
      "versionPolicyName": "management"
    },
    {
      "packageName": "@azure/arm-templatespecs",
      "projectFolder": "sdk/templatespecs/arm-templatespecs",
      "versionPolicyName": "management"
    },
    {
      "packageName": "@azure/arm-authorization",
      "projectFolder": "sdk/authorization/arm-authorization",
      "versionPolicyName": "management"
    },
    {
      "packageName": "@azure/arm-eventhub",
      "projectFolder": "sdk/eventhub/arm-eventhub",
      "versionPolicyName": "management"
    },
    {
      "packageName": "@azure/arm-purview",
      "projectFolder": "sdk/purview/arm-purview",
      "versionPolicyName": "management"
    },
    {
      "packageName": "@azure/arm-servicebus",
      "projectFolder": "sdk/servicebus/arm-servicebus",
      "versionPolicyName": "management"
    },
    {
      "packageName": "@azure/arm-apimanagement",
      "projectFolder": "sdk/apimanagement/arm-apimanagement",
      "versionPolicyName": "management"
    },
    {
      "packageName": "@azure/arm-rediscache",
      "projectFolder": "sdk/redis/arm-rediscache",
      "versionPolicyName": "management"
    },
    {
      "packageName": "@azure/arm-eventgrid",
      "projectFolder": "sdk/eventgrid/arm-eventgrid",
      "versionPolicyName": "management"
    },
    {
      "packageName": "@azure/arm-quota",
      "projectFolder": "sdk/quota/arm-quota",
      "versionPolicyName": "management"
    },
    {
      "packageName": "@azure/arm-extendedlocation",
      "projectFolder": "sdk/extendedlocation/arm-extendedlocation",
      "versionPolicyName": "management"
    },
    {
      "packageName": "@azure/arm-security",
      "projectFolder": "sdk/security/arm-security",
      "versionPolicyName": "management"
    },
    {
      "packageName": "@azure/arm-operationalinsights",
      "projectFolder": "sdk/operationalinsights/arm-operationalinsights",
      "versionPolicyName": "management"
    },
    {
      "packageName": "@azure/arm-postgresql",
      "projectFolder": "sdk/postgresql/arm-postgresql",
      "versionPolicyName": "management"
    },
    {
      "packageName": "@azure/arm-containerregistry",
      "projectFolder": "sdk/containerregistry/arm-containerregistry",
      "versionPolicyName": "management"
    },
    {
      "packageName": "@azure/arm-logic",
      "projectFolder": "sdk/logic/arm-logic",
      "versionPolicyName": "management"
    },
    {
      "packageName": "@azure/arm-recoveryservices",
      "projectFolder": "sdk/recoveryservices/arm-recoveryservices",
      "versionPolicyName": "management"
    },
    {
      "packageName": "@azure/arm-appplatform",
      "projectFolder": "sdk/appplatform/arm-appplatform",
      "versionPolicyName": "management"
    },
    {
      "packageName": "@azure/arm-containerservice",
      "projectFolder": "sdk/containerservice/arm-containerservice",
      "versionPolicyName": "management"
    },
    {
      "packageName": "@azure-rest/arm-containerservice",
      "projectFolder": "sdk/containerservice/arm-containerservice-rest",
      "versionPolicyName": "client"
    },
    {
      "packageName": "@azure/arm-operations",
      "projectFolder": "sdk/operationsmanagement/arm-operations",
      "versionPolicyName": "management"
    },
    {
      "packageName": "@azure/arm-mediaservices",
      "projectFolder": "sdk/mediaservices/arm-mediaservices",
      "versionPolicyName": "management"
    },
    {
      "packageName": "@azure/arm-databricks",
      "projectFolder": "sdk/databricks/arm-databricks",
      "versionPolicyName": "management"
    },
    {
      "packageName": "@azure/arm-notificationhubs",
      "projectFolder": "sdk/notificationhubs/arm-notificationhubs",
      "versionPolicyName": "management"
    },
    {
      "packageName": "@azure/arm-streamanalytics",
      "projectFolder": "sdk/streamanalytics/arm-streamanalytics",
      "versionPolicyName": "management"
    },
    {
      "packageName": "@azure/arm-servicefabric",
      "projectFolder": "sdk/servicefabric/arm-servicefabric",
      "versionPolicyName": "management"
    },
    {
      "packageName": "@azure-rest/arm-servicefabric",
      "projectFolder": "sdk/servicefabric/arm-servicefabric-rest",
      "versionPolicyName": "client"
    },
    {
      "packageName": "@azure/arm-mysql",
      "projectFolder": "sdk/mysql/arm-mysql",
      "versionPolicyName": "management"
    },
    {
      "packageName": "@azure/arm-desktopvirtualization",
      "projectFolder": "sdk/desktopvirtualization/arm-desktopvirtualization",
      "versionPolicyName": "management"
    },
    {
      "packageName": "@azure/arm-datafactory",
      "projectFolder": "sdk/datafactory/arm-datafactory",
      "versionPolicyName": "management"
    },
    {
      "packageName": "@azure/arm-cdn",
      "projectFolder": "sdk/cdn/arm-cdn",
      "versionPolicyName": "management"
    },
    {
      "packageName": "@azure/arm-cosmosdb",
      "projectFolder": "sdk/cosmosdb/arm-cosmosdb",
      "versionPolicyName": "management"
    },
    {
      "packageName": "@azure/arm-consumption",
      "projectFolder": "sdk/consumption/arm-consumption",
      "versionPolicyName": "management"
    },
    {
      "packageName": "@azure/arm-datalake-analytics",
      "projectFolder": "sdk/datalake-analytics/arm-datalake-analytics",
      "versionPolicyName": "management"
    },
    {
      "packageName": "@azure/arm-batch",
      "projectFolder": "sdk/batch/arm-batch",
      "versionPolicyName": "management"
    },
    {
      "packageName": "@azure/arm-managementgroups",
      "projectFolder": "sdk/managementgroups/arm-managementgroups",
      "versionPolicyName": "management"
    },
    {
      "packageName": "@azure/arm-orbital",
      "projectFolder": "sdk/orbital/arm-orbital",
      "versionPolicyName": "management"
    },
    {
      "packageName": "@azure/arm-resourcehealth",
      "projectFolder": "sdk/resourcehealth/arm-resourcehealth",
      "versionPolicyName": "management"
    },
    {
      "packageName": "@azure/arm-botservice",
      "projectFolder": "sdk/botservice/arm-botservice",
      "versionPolicyName": "management"
    },
    {
      "packageName": "@azure/arm-search",
      "projectFolder": "sdk/search/arm-search",
      "versionPolicyName": "management"
    },
    {
      "packageName": "@azure/arm-analysisservices",
      "projectFolder": "sdk/analysisservices/arm-analysisservices",
      "versionPolicyName": "management"
    },
    {
      "packageName": "@azure/arm-portal",
      "projectFolder": "sdk/portal/arm-portal",
      "versionPolicyName": "management"
    },
    {
      "packageName": "@azure/arm-sqlvirtualmachine",
      "projectFolder": "sdk/sqlvirtualmachine/arm-sqlvirtualmachine",
      "versionPolicyName": "management"
    },
    {
      "packageName": "@azure/arm-devtestlabs",
      "projectFolder": "sdk/devtestlabs/arm-devtestlabs",
      "versionPolicyName": "management"
    },
    {
      "packageName": "@azure/arm-cognitiveservices",
      "projectFolder": "sdk/cognitiveservices/arm-cognitiveservices",
      "versionPolicyName": "management"
    },
    {
      "packageName": "@azure/arm-relay",
      "projectFolder": "sdk/relay/arm-relay",
      "versionPolicyName": "management"
    },
    {
      "packageName": "@azure/arm-iothub",
      "projectFolder": "sdk/iothub/arm-iothub",
      "versionPolicyName": "management"
    },
    {
      "packageName": "@azure/arm-msi",
      "projectFolder": "sdk/msi/arm-msi",
      "versionPolicyName": "management"
    },
    {
      "packageName": "@azure/arm-monitor",
      "projectFolder": "sdk/monitor/arm-monitor",
      "versionPolicyName": "management"
    },
    {
      "packageName": "@azure/arm-subscriptions",
      "projectFolder": "sdk/subscription/arm-subscriptions",
      "versionPolicyName": "management"
    },
    {
      "packageName": "@azure/arm-advisor",
      "projectFolder": "sdk/advisor/arm-advisor",
      "versionPolicyName": "management"
    },
    {
      "packageName": "@azure/arm-hdinsight",
      "projectFolder": "sdk/hdinsight/arm-hdinsight",
      "versionPolicyName": "management"
    },
    {
      "packageName": "@azure/arm-attestation",
      "projectFolder": "sdk/attestation/arm-attestation",
      "versionPolicyName": "management"
    },
    {
      "packageName": "@azure/arm-azurestack",
      "projectFolder": "sdk/azurestack/arm-azurestack",
      "versionPolicyName": "management"
    },
    {
      "packageName": "@azure/arm-changeanalysis",
      "projectFolder": "sdk/changeanalysis/arm-changeanalysis",
      "versionPolicyName": "management"
    },
    {
      "packageName": "@azure/arm-billing",
      "projectFolder": "sdk/billing/arm-billing",
      "versionPolicyName": "management"
    },
    {
      "packageName": "@azure/arm-containerinstance",
      "projectFolder": "sdk/containerinstance/arm-containerinstance",
      "versionPolicyName": "management"
    },
    {
      "packageName": "@azure/arm-confluent",
      "projectFolder": "sdk/confluent/arm-confluent",
      "versionPolicyName": "management"
    },
    {
      "packageName": "@azure/arm-imagebuilder",
      "projectFolder": "sdk/imagebuilder/arm-imagebuilder",
      "versionPolicyName": "management"
    },
    {
      "packageName": "@azure/arm-avs",
      "projectFolder": "sdk/avs/arm-avs",
      "versionPolicyName": "management"
    },
    {
      "packageName": "@azure/arm-communication",
      "projectFolder": "sdk/communication/arm-communication",
      "versionPolicyName": "management"
    },
    {
      "packageName": "@azure/arm-appconfiguration",
      "projectFolder": "sdk/appconfiguration/arm-appconfiguration",
      "versionPolicyName": "management"
    },
    {
      "packageName": "@azure/arm-azurestackhci",
      "projectFolder": "sdk/azurestackhci/arm-azurestackhci",
      "versionPolicyName": "management"
    },
    {
      "packageName": "@azure/arm-customerinsights",
      "projectFolder": "sdk/customer-insights/arm-customerinsights",
      "versionPolicyName": "management"
    },
    {
      "packageName": "@azure/arm-databoxedge",
      "projectFolder": "sdk/databoxedge/arm-databoxedge",
      "versionPolicyName": "management"
    },
    {
      "packageName": "@azure/arm-datadog",
      "projectFolder": "sdk/datadog/arm-datadog",
      "versionPolicyName": "management"
    },
    {
      "packageName": "@azure/arm-deviceprovisioningservices",
      "projectFolder": "sdk/deviceprovisioningservices/arm-deviceprovisioningservices",
      "versionPolicyName": "management"
    },
    {
      "packageName": "@azure/arm-synapse",
      "projectFolder": "sdk/synapse/arm-synapse",
      "versionPolicyName": "management"
    },
    {
      "packageName": "@azure/arm-databox",
      "projectFolder": "sdk/databox/arm-databox",
      "versionPolicyName": "management"
    },
    {
      "packageName": "@azure/arm-dns",
      "projectFolder": "sdk/dns/arm-dns",
      "versionPolicyName": "management"
    },
    {
      "packageName": "@azure/arm-digitaltwins",
      "projectFolder": "sdk/digitaltwins/arm-digitaltwins",
      "versionPolicyName": "management"
    },
    {
      "packageName": "@azure/arm-devspaces",
      "projectFolder": "sdk/devspaces/arm-devspaces",
      "versionPolicyName": "management"
    },
    {
      "packageName": "@azure/arm-domainservices",
      "projectFolder": "sdk/domainservices/arm-domainservices",
      "versionPolicyName": "management"
    },
    {
      "packageName": "@azure/arm-frontdoor",
      "projectFolder": "sdk/frontdoor/arm-frontdoor",
      "versionPolicyName": "management"
    },
    {
      "packageName": "@azure/arm-healthbot",
      "projectFolder": "sdk/healthbot/arm-healthbot",
      "versionPolicyName": "management"
    },
    {
      "packageName": "@azure-rest/health-insights-cancerprofiling",
      "projectFolder": "sdk/healthinsights/health-insights-cancerprofiling-rest",
      "versionPolicyName": "client"
    },
    {
      "packageName": "@azure-rest/health-insights-clinicalmatching",
      "projectFolder": "sdk/healthinsights/health-insights-clinicalmatching-rest",
      "versionPolicyName": "client"
    },
    {
      "packageName": "@azure/arm-deploymentmanager",
      "projectFolder": "sdk/deploymentmanager/arm-deploymentmanager",
      "versionPolicyName": "management"
    },
    {
      "packageName": "@azure/arm-hanaonazure",
      "projectFolder": "sdk/hanaonazure/arm-hanaonazure",
      "versionPolicyName": "management"
    },
    {
      "packageName": "@azure/arm-kubernetesconfiguration",
      "projectFolder": "sdk/kubernetesconfiguration/arm-kubernetesconfiguration",
      "versionPolicyName": "management"
    },
    {
      "packageName": "@azure/arm-labservices",
      "projectFolder": "sdk/labservices/arm-labservices",
      "versionPolicyName": "management"
    },
    {
      "packageName": "@azure/arm-machinelearningcompute",
      "projectFolder": "sdk/machinelearningcompute/arm-machinelearningcompute",
      "versionPolicyName": "management"
    },
    {
      "packageName": "@azure/arm-machinelearningexperimentation",
      "projectFolder": "sdk/machinelearningexperimentation/arm-machinelearningexperimentation",
      "versionPolicyName": "management"
    },
    {
      "packageName": "@azure/arm-commerce",
      "projectFolder": "sdk/commerce/arm-commerce",
      "versionPolicyName": "management"
    },
    {
      "packageName": "@azure/arm-datamigration",
      "projectFolder": "sdk/datamigration/arm-datamigration",
      "versionPolicyName": "management"
    },
    {
      "packageName": "@azure/arm-healthcareapis",
      "projectFolder": "sdk/healthcareapis/arm-healthcareapis",
      "versionPolicyName": "management"
    },
    {
      "packageName": "@azure/arm-hybridcompute",
      "projectFolder": "sdk/hybridcompute/arm-hybridcompute",
      "versionPolicyName": "management"
    },
    {
      "packageName": "@azure/arm-hybridkubernetes",
      "projectFolder": "sdk/hybridkubernetes/arm-hybridkubernetes",
      "versionPolicyName": "management"
    },
    {
      "packageName": "@azure/arm-oep",
      "projectFolder": "sdk/oep/arm-oep",
      "versionPolicyName": "management"
    },
    {
      "packageName": "@azure/arm-securityinsight",
      "projectFolder": "sdk/securityinsight/arm-securityinsight",
      "versionPolicyName": "management"
    },
    {
      "packageName": "@azure/arm-iotcentral",
      "projectFolder": "sdk/iotcentral/arm-iotcentral",
      "versionPolicyName": "management"
    },
    {
      "packageName": "@azure/arm-commitmentplans",
      "projectFolder": "sdk/machinelearning/arm-commitmentplans",
      "versionPolicyName": "management"
    },
    {
      "packageName": "@azure/arm-workspaces",
      "projectFolder": "sdk/machinelearning/arm-workspaces",
      "versionPolicyName": "management"
    },
    {
      "packageName": "@azure/arm-webservices",
      "projectFolder": "sdk/machinelearning/arm-webservices",
      "versionPolicyName": "management"
    },
    {
      "packageName": "@azure/arm-managementpartner",
      "projectFolder": "sdk/managementpartner/arm-managementpartner",
      "versionPolicyName": "management"
    },
    {
      "packageName": "@azure/arm-maps",
      "projectFolder": "sdk/maps/arm-maps",
      "versionPolicyName": "management"
    },
    {
      "packageName": "@azure/arm-mariadb",
      "projectFolder": "sdk/mariadb/arm-mariadb",
      "versionPolicyName": "management"
    },
    {
      "packageName": "@azure/arm-marketplaceordering",
      "projectFolder": "sdk/marketplaceordering/arm-marketplaceordering",
      "versionPolicyName": "management"
    },
    {
      "packageName": "@azure/arm-migrate",
      "projectFolder": "sdk/migrate/arm-migrate",
      "versionPolicyName": "management"
    },
    {
      "packageName": "@azure/arm-mixedreality",
      "projectFolder": "sdk/mixedreality/arm-mixedreality",
      "versionPolicyName": "management"
    },
    {
      "packageName": "@azure/arm-netapp",
      "projectFolder": "sdk/netapp/arm-netapp",
      "versionPolicyName": "management"
    },
    {
      "packageName": "@azure/arm-peering",
      "projectFolder": "sdk/peering/arm-peering",
      "versionPolicyName": "management"
    },
    {
      "packageName": "@azure/arm-postgresql-flexible",
      "projectFolder": "sdk/postgresql/arm-postgresql-flexible",
      "versionPolicyName": "management"
    },
    {
      "packageName": "@azure/arm-powerbidedicated",
      "projectFolder": "sdk/powerbidedicated/arm-powerbidedicated",
      "versionPolicyName": "management"
    },
    {
      "packageName": "@azure/arm-powerbiembedded",
      "projectFolder": "sdk/powerbiembedded/arm-powerbiembedded",
      "versionPolicyName": "management"
    },
    {
      "packageName": "@azure/arm-recoveryservices-siterecovery",
      "projectFolder": "sdk/recoveryservicessiterecovery/arm-recoveryservices-siterecovery",
      "versionPolicyName": "management"
    },
    {
      "packageName": "@azure/arm-recoveryservicesbackup",
      "projectFolder": "sdk/recoveryservicesbackup/arm-recoveryservicesbackup",
      "versionPolicyName": "management"
    },
    {
      "packageName": "@azure/arm-redisenterprisecache",
      "projectFolder": "sdk/redisenterprise/arm-redisenterprisecache",
      "versionPolicyName": "management"
    },
    {
      "packageName": "@azure/arm-reservations",
      "projectFolder": "sdk/reservations/arm-reservations",
      "versionPolicyName": "management"
    },
    {
      "packageName": "@azure/arm-resourcemover",
      "projectFolder": "sdk/resourcemover/arm-resourcemover",
      "versionPolicyName": "management"
    },
    {
      "packageName": "@azure/arm-serialconsole",
      "projectFolder": "sdk/serialconsole/arm-serialconsole",
      "versionPolicyName": "management"
    },
    {
      "packageName": "@azure/arm-servicemap",
      "projectFolder": "sdk/service-map/arm-servicemap",
      "versionPolicyName": "management"
    },
    {
      "packageName": "@azure/arm-signalr",
      "projectFolder": "sdk/signalr/arm-signalr",
      "versionPolicyName": "management"
    },
    {
      "packageName": "@azure/arm-storagecache",
      "projectFolder": "sdk/storagecache/arm-storagecache",
      "versionPolicyName": "management"
    },
    {
      "packageName": "@azure/arm-storagesync",
      "projectFolder": "sdk/storagesync/arm-storagesync",
      "versionPolicyName": "management"
    },
    {
      "packageName": "@azure/arm-resourcegraph",
      "projectFolder": "sdk/resourcegraph/arm-resourcegraph",
      "versionPolicyName": "management"
    },
    {
      "packageName": "@azure/arm-appinsights",
      "projectFolder": "sdk/applicationinsights/arm-appinsights",
      "versionPolicyName": "management"
    },
    {
      "packageName": "@azure/arm-datacatalog",
      "projectFolder": "sdk/datacatalog/arm-datacatalog",
      "versionPolicyName": "management"
    },
    {
      "packageName": "@azure/arm-storsimple1200series",
      "projectFolder": "sdk/storsimple1200series/arm-storsimple1200series",
      "versionPolicyName": "management"
    },
    {
      "packageName": "@azure/arm-storsimple8000series",
      "projectFolder": "sdk/storsimple8000series/arm-storsimple8000series",
      "versionPolicyName": "management"
    },
    {
      "packageName": "@azure/arm-support",
      "projectFolder": "sdk/support/arm-support",
      "versionPolicyName": "management"
    },
    {
      "packageName": "@azure/arm-timeseriesinsights",
      "projectFolder": "sdk/timeseriesinsights/arm-timeseriesinsights",
      "versionPolicyName": "management"
    },
    {
      "packageName": "@azure/arm-trafficmanager",
      "projectFolder": "sdk/trafficmanager/arm-trafficmanager",
      "versionPolicyName": "management"
    },
    {
      "packageName": "@azure/arm-visualstudio",
      "projectFolder": "sdk/visualstudio/arm-visualstudio",
      "versionPolicyName": "management"
    },
    {
      "packageName": "@azure/arm-vmwarecloudsimple",
      "projectFolder": "sdk/vmwarecloudsimple/arm-vmwarecloudsimple",
      "versionPolicyName": "management"
    },
    {
      "packageName": "@azure/arm-servicefabricmesh",
      "projectFolder": "sdk/servicefabricmesh/arm-servicefabricmesh",
      "versionPolicyName": "management"
    },
    {
      "packageName": "@azure/arm-storageimportexport",
      "projectFolder": "sdk/storageimportexport/arm-storageimportexport",
      "versionPolicyName": "management"
    },
    {
      "packageName": "@azure/arm-privatedns",
      "projectFolder": "sdk/privatedns/arm-privatedns",
      "versionPolicyName": "management"
    },
    {
      "packageName": "@azure/arm-policyinsights",
      "projectFolder": "sdk/policyinsights/arm-policyinsights",
      "versionPolicyName": "management"
    },
    {
      "packageName": "@azure/arm-kusto",
      "projectFolder": "sdk/kusto/arm-kusto",
      "versionPolicyName": "management"
    },
    {
      "packageName": "@azure/core-http-compat",
      "projectFolder": "sdk/core/core-http-compat",
      "versionPolicyName": "core"
    },
    {
      "packageName": "@azure/arm-dnsresolver",
      "projectFolder": "sdk/dnsresolver/arm-dnsresolver",
      "versionPolicyName": "management"
    },
    {
      "packageName": "@azure/arm-mobilenetwork",
      "projectFolder": "sdk/mobilenetwork/arm-mobilenetwork",
      "versionPolicyName": "management"
    },
    {
      "packageName": "@azure/arm-resources-profile-2020-09-01-hybrid",
      "projectFolder": "sdk/resources/arm-resources-profile-2020-09-01-hybrid",
      "versionPolicyName": "management"
    },
    {
      "packageName": "@azure/arm-dns-profile-2020-09-01-hybrid",
      "projectFolder": "sdk/dns/arm-dns-profile-2020-09-01-hybrid",
      "versionPolicyName": "management"
    },
    {
      "packageName": "@azure/arm-locks-profile-2020-09-01-hybrid",
      "projectFolder": "sdk/locks/arm-locks-profile-2020-09-01-hybrid",
      "versionPolicyName": "management"
    },
    {
      "packageName": "@azure/arm-policy-profile-2020-09-01-hybrid",
      "projectFolder": "sdk/policy/arm-policy-profile-2020-09-01-hybrid",
      "versionPolicyName": "management"
    },
    {
      "packageName": "@azure/arm-subscriptions-profile-2020-09-01-hybrid",
      "projectFolder": "sdk/subscription/arm-subscriptions-profile-2020-09-01-hybrid",
      "versionPolicyName": "management"
    },
    {
      "packageName": "@azure/arm-storage-profile-2020-09-01-hybrid",
      "projectFolder": "sdk/storage/arm-storage-profile-2020-09-01-hybrid",
      "versionPolicyName": "management"
    },
    {
      "packageName": "@azure/arm-keyvault-profile-2020-09-01-hybrid",
      "projectFolder": "sdk/keyvault/arm-keyvault-profile-2020-09-01-hybrid",
      "versionPolicyName": "management"
    },
    {
      "packageName": "@azure/arm-network-profile-2020-09-01-hybrid",
      "projectFolder": "sdk/network/arm-network-profile-2020-09-01-hybrid",
      "versionPolicyName": "management"
    },
    {
      "packageName": "@azure/arm-commerce-profile-2020-09-01-hybrid",
      "projectFolder": "sdk/commerce/arm-commerce-profile-2020-09-01-hybrid",
      "versionPolicyName": "management"
    },
    {
      "packageName": "@azure/arm-compute-profile-2020-09-01-hybrid",
      "projectFolder": "sdk/compute/arm-compute-profile-2020-09-01-hybrid",
      "versionPolicyName": "management"
    },
    {
      "packageName": "@azure/arm-eventhub-profile-2020-09-01-hybrid",
      "projectFolder": "sdk/eventhub/arm-eventhub-profile-2020-09-01-hybrid",
      "versionPolicyName": "management"
    },
    {
      "packageName": "@azure/arm-authorization-profile-2020-09-01-hybrid",
      "projectFolder": "sdk/authorization/arm-authorization-profile-2020-09-01-hybrid",
      "versionPolicyName": "management"
    },
    {
      "packageName": "@azure/arm-monitor-profile-2020-09-01-hybrid",
      "projectFolder": "sdk/monitor/arm-monitor-profile-2020-09-01-hybrid",
      "versionPolicyName": "management"
    },
    {
      "packageName": "@azure/arm-iothub-profile-2020-09-01-hybrid",
      "projectFolder": "sdk/iothub/arm-iothub-profile-2020-09-01-hybrid",
      "versionPolicyName": "management"
    },
    {
      "packageName": "@azure/arm-databoxedge-profile-2020-09-01-hybrid",
      "projectFolder": "sdk/databoxedge/arm-databoxedge-profile-2020-09-01-hybrid",
      "versionPolicyName": "management"
    },
    {
      "packageName": "@azure/arm-appservice-profile-2020-09-01-hybrid",
      "projectFolder": "sdk/appservice/arm-appservice-profile-2020-09-01-hybrid",
      "versionPolicyName": "management"
    },
    {
      "packageName": "@azure/arm-mysql-flexible",
      "projectFolder": "sdk/mysql/arm-mysql-flexible",
      "versionPolicyName": "management"
    },
    {
      "packageName": "@azure/arm-hardwaresecuritymodules",
      "projectFolder": "sdk/hardwaresecuritymodules/arm-hardwaresecuritymodules",
      "versionPolicyName": "management"
    },
    {
      "packageName": "@azure/arm-dashboard",
      "projectFolder": "sdk/dashboard/arm-dashboard",
      "versionPolicyName": "management"
    },
    {
      "packageName": "@azure/arm-azureadexternalidentities",
      "projectFolder": "sdk/azureadexternalidentities/arm-azureadexternalidentities",
      "versionPolicyName": "management"
    },
    {
      "packageName": "@azure/arm-scvmm",
      "projectFolder": "sdk/scvmm/arm-scvmm",
      "versionPolicyName": "management"
    },
    {
      "packageName": "@azure/arm-servicelinker",
      "projectFolder": "sdk/servicelinker/arm-servicelinker",
      "versionPolicyName": "management"
    },
    {
      "packageName": "@azure/arm-changes",
      "projectFolder": "sdk/changes/arm-changes",
      "versionPolicyName": "management"
    },
    {
      "packageName": "@azure/arm-workloads",
      "projectFolder": "sdk/workloads/arm-workloads",
      "versionPolicyName": "management"
    },
    {
      "packageName": "@azure/arm-dynatrace",
      "projectFolder": "sdk/dynatrace/arm-dynatrace",
      "versionPolicyName": "management"
    },
    {
      "packageName": "@azure/arm-education",
      "projectFolder": "sdk/education/arm-education",
      "versionPolicyName": "management"
    },
    {
      "packageName": "@azure/arm-machinelearning",
      "projectFolder": "sdk/machinelearning/arm-machinelearning",
      "versionPolicyName": "management"
    },
    {
      "packageName": "@azure/arm-appcontainers",
      "projectFolder": "sdk/appcontainers/arm-appcontainers",
      "versionPolicyName": "management"
    },
    {
      "packageName": "@azure/arm-deviceupdate",
      "projectFolder": "sdk/deviceupdate/arm-deviceupdate",
      "versionPolicyName": "management"
    },
    {
      "packageName": "@azure/arm-confidentialledger",
      "projectFolder": "sdk/confidentialledger/arm-confidentialledger",
      "versionPolicyName": "management"
    },
    {
      "packageName": "@azure/arm-resourceconnector",
      "projectFolder": "sdk/resourceconnector/arm-resourceconnector",
      "versionPolicyName": "management"
    },
    {
      "packageName": "@azure/api-management-custom-widgets-scaffolder",
      "projectFolder": "sdk/apimanagement/api-management-custom-widgets-scaffolder",
      "versionPolicyName": "client"
    },
    {
      "packageName": "@azure/api-management-custom-widgets-tools",
      "projectFolder": "sdk/apimanagement/api-management-custom-widgets-tools",
      "versionPolicyName": "client"
    },
    {
      "packageName": "@azure/arm-networkfunction",
      "projectFolder": "sdk/networkfunction/arm-networkfunction",
      "versionPolicyName": "management"
    },
    {
      "packageName": "@azure/arm-fluidrelay",
      "projectFolder": "sdk/fluidrelay/arm-fluidrelay",
      "versionPolicyName": "management"
    },
    {
      "packageName": "@azure/arm-automation",
      "projectFolder": "sdk/automation/arm-automation",
      "versionPolicyName": "management"
    },
    {
      "packageName": "@azure/arm-automanage",
      "projectFolder": "sdk/automanage/arm-automanage",
      "versionPolicyName": "management"
    },
    {
      "packageName": "@azure/arm-devcenter",
      "projectFolder": "sdk/devcenter/arm-devcenter",
      "versionPolicyName": "management"
    },
    {
      "packageName": "@azure/communication-rooms",
      "projectFolder": "sdk/communication/communication-rooms",
      "versionPolicyName": "client"
    },
    {
      "packageName": "@azure/arm-connectedvmware",
      "projectFolder": "sdk/connectedvmware/arm-connectedvmware",
      "versionPolicyName": "management"
    },
    {
      "packageName": "@azure/arm-nginx",
      "projectFolder": "sdk/nginx/arm-nginx",
      "versionPolicyName": "management"
    },
    {
      "packageName": "@azure/arm-agrifood",
      "projectFolder": "sdk/agrifood/arm-agrifood",
      "versionPolicyName": "management"
    },
    {
      "packageName": "@azure/arm-chaos",
      "projectFolder": "sdk/chaos/arm-chaos",
      "versionPolicyName": "management"
    },
    {
      "packageName": "@azure/functions-authentication-events",
      "projectFolder": "sdk/entra/functions-authentication-events",
      "versionPolicyName": "client"
    },
    {
      "packageName": "@azure-rest/developer-devcenter",
      "projectFolder": "sdk/devcenter/developer-devcenter-rest",
      "versionPolicyName": "client"
    },
    {
      "packageName": "@azure/arm-securitydevops",
      "projectFolder": "sdk/securitydevops/arm-securitydevops",
      "versionPolicyName": "management"
    },
    {
      "packageName": "@azure/arm-devhub",
      "projectFolder": "sdk/devhub/arm-devhub",
      "versionPolicyName": "management"
    },
    {
      "packageName": "@azure-rest/load-testing",
      "projectFolder": "sdk/loadtesting/load-testing-rest",
      "versionPolicyName": "client"
    },
    {
      "packageName": "@azure/arm-elasticsan",
      "projectFolder": "sdk/elasticsans/arm-elasticsan",
      "versionPolicyName": "management"
    },
    {
      "packageName": "@azure/arm-appcomplianceautomation",
      "projectFolder": "sdk/appcomplianceautomation/arm-appcomplianceautomation",
      "versionPolicyName": "management"
    },
    {
      "packageName": "@azure/arm-elastic",
      "projectFolder": "sdk/elastic/arm-elastic",
      "versionPolicyName": "management"
    },
    {
      "packageName": "@azure/arm-hybridcontainerservice",
      "projectFolder": "sdk/hybridcontainerservice/arm-hybridcontainerservice",
      "versionPolicyName": "management"
    },
    {
      "packageName": "@azure/arm-loadtesting",
      "projectFolder": "sdk/loadtesting/arm-loadtesting",
      "versionPolicyName": "management"
    },
    {
      "packageName": "@azure/web-pubsub-client",
      "projectFolder": "sdk/web-pubsub/web-pubsub-client",
      "versionPolicyName": "client"
    },
    {
      "packageName": "@azure/arm-billingbenefits",
      "projectFolder": "sdk/billingbenefits/arm-billingbenefits",
      "versionPolicyName": "management"
    },
    {
      "packageName": "@azure/arm-servicenetworking",
      "projectFolder": "sdk/servicenetworking/arm-servicenetworking",
      "versionPolicyName": "management"
    },
    {
      "packageName": "@azure/arm-dataprotection",
      "projectFolder": "sdk/dataprotection/arm-dataprotection",
      "versionPolicyName": "management"
    },
    {
      "packageName": "@azure/arm-storagemover",
      "projectFolder": "sdk/storagemover/arm-storagemover",
      "versionPolicyName": "management"
    },
    {
      "packageName": "@azure/arm-voiceservices",
      "projectFolder": "sdk/voiceservices/arm-voiceservices",
      "versionPolicyName": "management"
    },
    {
      "packageName": "@azure/web-pubsub-client-protobuf",
      "projectFolder": "sdk/web-pubsub/web-pubsub-client-protobuf",
      "versionPolicyName": "client"
    },
    {
      "packageName": "@azure/arm-graphservices",
      "projectFolder": "sdk/graphservices/arm-graphservices",
      "versionPolicyName": "management"
    },
    {
      "packageName": "@azure/arm-newrelicobservability",
      "projectFolder": "sdk/newrelicobservability/arm-newrelicobservability",
      "versionPolicyName": "management"
    },
    {
      "packageName": "@azure/arm-paloaltonetworksngfw",
      "projectFolder": "sdk/paloaltonetworksngfw/arm-paloaltonetworksngfw",
      "versionPolicyName": "management"
    },
    {
      "packageName": "@azure/arm-selfhelp",
      "projectFolder": "sdk/selfhelp/arm-selfhelp",
      "versionPolicyName": "management"
    },
    {
      "packageName": "@azure/arm-costmanagement",
      "projectFolder": "sdk/cost-management/arm-costmanagement",
      "versionPolicyName": "management"
    },
    {
      "packageName": "@azure/arm-networkcloud",
      "projectFolder": "sdk/networkcloud/arm-networkcloud",
      "versionPolicyName": "management"
    },
    {
      "packageName": "@azure/arm-baremetalinfrastructure",
      "projectFolder": "sdk/baremetalinfrastructure/arm-baremetalinfrastructure",
      "versionPolicyName": "management"
    },
    {
      "packageName": "@azure/arm-qumulo",
      "projectFolder": "sdk/liftrqumulo/arm-qumulo",
      "versionPolicyName": "management"
    },
    {
      "packageName": "@azure/arm-containerservicefleet",
      "projectFolder": "sdk/containerservice/arm-containerservicefleet",
      "versionPolicyName": "management"
    },
    {
      "packageName": "@azure/arm-cosmosdbforpostgresql",
      "projectFolder": "sdk/cosmosforpostgresql/arm-cosmosdbforpostgresql",
      "versionPolicyName": "management"
    },
    {
      "packageName": "@azure/arm-managednetworkfabric",
      "projectFolder": "sdk/managednetworkfabric/arm-managednetworkfabric",
      "versionPolicyName": "management"
    },
    {
      "packageName": "@azure/arm-iotfirmwaredefense",
      "projectFolder": "sdk/iotfirmwaredefense/arm-iotfirmwaredefense",
      "versionPolicyName": "management"
    },
    {
      "packageName": "@azure/arm-quantum",
      "projectFolder": "sdk/quantum/arm-quantum",
      "versionPolicyName": "management"
    },
    {
      "packageName": "@azure/arm-sphere",
      "projectFolder": "sdk/sphere/arm-sphere",
      "versionPolicyName": "management"
    },
    {
<<<<<<< HEAD
      "packageName": "@azure/arm-resourcesdeploymentstacks",
      "projectFolder": "sdk/resourcesdeploymentstacks/arm-resourcesdeploymentstacks",
=======
      "packageName": "@azure/arm-apicenter",
      "projectFolder": "sdk/apicenter/arm-apicenter",
      "versionPolicyName": "management"
    },
    {
      "packageName": "@azure/arm-hdinsightcontainers",
      "projectFolder": "sdk/hdinsight/arm-hdinsightcontainers",
>>>>>>> c0c99953
      "versionPolicyName": "management"
    },
    {
      "packageName": "@azure/arm-defendereasm",
      "projectFolder": "sdk/defendereasm/arm-defendereasm",
      "versionPolicyName": "management"
    }
  ]
}<|MERGE_RESOLUTION|>--- conflicted
+++ resolved
@@ -2066,10 +2066,11 @@
       "versionPolicyName": "management"
     },
     {
-<<<<<<< HEAD
       "packageName": "@azure/arm-resourcesdeploymentstacks",
       "projectFolder": "sdk/resourcesdeploymentstacks/arm-resourcesdeploymentstacks",
-=======
+      "versionPolicyName": "management"
+    },
+    {
       "packageName": "@azure/arm-apicenter",
       "projectFolder": "sdk/apicenter/arm-apicenter",
       "versionPolicyName": "management"
@@ -2077,7 +2078,6 @@
     {
       "packageName": "@azure/arm-hdinsightcontainers",
       "projectFolder": "sdk/hdinsight/arm-hdinsightcontainers",
->>>>>>> c0c99953
       "versionPolicyName": "management"
     },
     {
