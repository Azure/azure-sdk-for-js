/**
 * This is the main configuration file for Rush.
 * For full documentation, please see https://rushjs.io
 */{
  "$schema": "https://developer.microsoft.com/json-schemas/rush/v5/rush.schema.json",
  /**
   * (Required) This specifies the version of the Rush engine to be used in this repo.
   * Rush's "version selector" feature ensures that the globally installed tool will
   * behave like this release, regardless of which version is installed globally.
   *
   * The common/scripts/install-run-rush.js automation script also uses this version.
   *
   * NOTE: If you upgrade to a new major version of Rush, you should replace the "v5"
   * path segment in the "$schema" field for all your Rush config files.  This will ensure
   * correct error-underlining and tab-completion for editors such as VS Code.
   */
  "rushVersion": "5.55.1",
  /**
   * The next field selects which package manager should be installed and determines its version.
   * Rush installs its own local copy of the package manager to ensure that your build process
   * is fully isolated from whatever tools are present in the local environment.
   *
   * Specify one of: "pnpmVersion", "npmVersion", or "yarnVersion".  See the Rush documentation
   * for details about these alternatives.
   */
  "pnpmVersion": "6.19.1",
  // "npmVersion": "4.5.0",
  // "yarnVersion": "1.9.4",
  /**
   * Options that are only used when the PNPM package manager is selected
   */
  "pnpmOptions": {
    /**
     * If true, then Rush will add the "--strict-peer-dependencies" option when invoking PNPM.
     * This causes "rush install" to fail if there are unsatisfied peer dependencies, which is
     * an invalid state that can cause build failures or incompatible dependency versions.
     * (For historical reasons, JavaScript package managers generally do not treat this invalid
     * state as an error.)
     *
     * The default value is false to avoid legacy compatibility issues.
     * It is strongly recommended to set strictPeerDependencies=true.
     */
    "strictPeerDependencies": true,
    /**
     * Configures the strategy used to select versions during installation.
     *
     * This feature requires PNPM version 3.1 or newer.  It corresponds to the "--resolution-strategy" command-line
     * option for PNPM.  Possible values are "fast" and "fewer-dependencies".  PNPM's default is "fast", but this may
     * be incompatible with certain packages, for example the "@types" packages from DefinitelyTyped.  Rush's default
     * is "fewer-dependencies", which causes PNPM to avoid installing a newer version if an already installed version
     * can be reused; this is more similar to NPM's algorithm.
     */
    "resolutionStrategy": "fewer-dependencies"
  },
  /**
   * Older releases of the NodeJS engine may be missing features required by your system.
   * Other releases may have bugs.  In particular, the "latest" version will not be a
   * Long Term Support (LTS) version and is likely to have regressions.
   *
   * Specify a SemVer range to ensure developers use a NodeJS version that is appropriate
   * for your repo.
   */
  "nodeSupportedVersionRange": ">=8.0.0",
  /**
   * Odd-numbered major versions of Node.js are experimental.  Even-numbered releases
   * spend six months in a stabilization period before the first Long Term Support (LTS) version.
   * For example, 8.9.0 was the first LTS version of Node.js 8.  Pre-LTS versions are not recommended
   * for production usage because they frequently have bugs.  They may cause Rush itself
   * to malfunction.
   *
   * Rush normally prints a warning if it detects a pre-LTS Node.js version.  If you are testing
   * pre-LTS versions in preparation for supporting the first LTS version, you can use this setting
   * to disable Rush's warning.
   */
  "suppressNodeLtsWarning": true,
  /**
   * If you would like the version specifiers for your dependencies to be consistent, then
   * uncomment this line. This is effectively similar to running "rush check" before any
   * of the following commands:
   *
   *   rush install, rush update, rush link, rush version, rush publish
   *
   * In some cases you may want this turned on, but need to allow certain packages to use a different
   * version. In those cases, you will need to add an entry to the "allowedAlternativeVersions"
   * section of the common-versions.json.
   */
  // "ensureConsistentVersions": true,
  /**
   * Large monorepos can become intimidating for newcomers if project folder paths don't follow
   * a consistent and recognizable pattern.  When the system allows nested folder trees,
   * we've found that teams will often use subfolders to create islands that isolate
   * their work from others ("shipping the org").  This hinders collaboration and code sharing.
   *
   * The Rush developers recommend a "category folder" model, where buildable project folders
   * must always be exactly two levels below the repo root.  The parent folder acts as the category.
   * This provides a basic facility for grouping related projects (e.g. "apps", "libaries",
   * "tools", "prototypes") while still encouraging teams to organize their projects into
   * a unified taxonomy.  Limiting to 2 levels seems very restrictive at first, but if you have
   * 20 categories and 20 projects in each category, this scheme can easily accommodate hundreds
   * of projects.  In practice, you will find that the folder hierarchy needs to be rebalanced
   * occasionally, but if that's painful, it's a warning sign that your development style may
   * discourage refactoring.  Reorganizing the categories should be an enlightening discussion
   * that brings people together, and maybe also identifies poor coding practices (e.g. file
   * references that reach into other project's folders without using NodeJS module resolution).
   *
   * The defaults are projectFolderMinDepth=1 and projectFolderMaxDepth=2.
   *
   * To remove these restrictions, you could set projectFolderMinDepth=1
   * and set projectFolderMaxDepth to a large number.
   */
  "projectFolderMinDepth": 3,
  "projectFolderMaxDepth": 4,
  /**
   * This feature helps you to review and approve new packages before they are introduced
   * to your monorepo.  For example, you may be concerned about licensing, code quality,
   * performance, or simply accumulating too many libraries with overlapping functionality.
   * The approvals are tracked in two config files "browser-approved-packages.json"
   * and "nonbrowser-approved-packages.json".  See the Rush documentation for details.
   */
  // "approvedPackagesPolicy": {
  //   /**
  //    * The review categories allow you to say for example "This library is approved for usage
  //    * in prototypes, but not in production code."
  //    *
  //    * Each project can be associated with one review category, by assigning the "reviewCategory" field
  //    * in the "projects" section of rush.json.  The approval is then recorded in the files
  //    * "common/config/rush/browser-approved-packages.json" and "nonbrowser-approved-packages.json"
  //    * which are automatically generated during "rush update".
  //    *
  //    * Designate categories with whatever granularity is appropriate for your review process,
  //    * or you could just have a single category called "default".
  //    */
  //   "reviewCategories": [
  //     // Some example categories:
  //     "production", // projects that ship to production
  //     "tools",      // non-shipping projects that are part of the developer toolchain
  //     "prototypes"  // experiments that should mostly be ignored by the review process
  //   ],
  //
  //   /**
  //    * A list of NPM package scopes that will be excluded from review.
  //    * We recommend to exclude TypeScript typings (the "@types" scope), because
  //    * if the underlying package was already approved, this would imply that the typings
  //    * are also approved.
  //    */
  //   // "ignoredNpmScopes": [ "@types" ]
  // },
  /**
   * If you use Git as your version control system, this section has some additional
   * optional features you can use.
   */
  "gitPolicy": {
    /**
     * Work at a big company?  Tired of finding Git commits at work with unprofessional Git
     * emails such as "beer-lover@my-college.edu"?  Rush can validate people's Git email address
     * before they get started.
     *
     * Define a list of regular expressions describing allowable e-mail patterns for Git commits.
     * They are case-insensitive anchored JavaScript RegExps.  Example: ".*@example\.com"
     *
     * IMPORTANT: Because these are regular expressions encoded as JSON string literals,
     * RegExp escapes need two backspashes, and ordinary periods should be "\\.".
     */
    // "allowedEmailRegExps": [
    //   "[^@]+@users\\.noreply\\.github\\.com",
    //   "travis@example\\.org"
    // ],
    /**
     * When Rush reports that the address is malformed, the notice can include an example
     * of a recommended email.  Make sure it conforms to one of the allowedEmailRegExps
     * expressions.
     */
    // "sampleEmail": "mrexample@users.noreply.github.com",
    /**
     * The commit message to use when committing changes during 'rush publish'.
     *
     * For example, if you want to prevent these commits from triggering a CI build,
     * you might configure your system's trigger to look for a special string such as "[skip-ci]"
     * in the commit message, and then customize Rush's message to contain that string.
     */
    // "versionBumpCommitMessage": "Applying package updates. [skip-ci]"
  },
  "repository": {
    /**
     * The URL of this Git repository, used by "rush change" to determine the base branch for your PR.
     *
     * The "rush change" command needs to determine which files are affected by your PR diff.
     * If you merged or cherry-picked commits from the main branch into your PR branch, those commits
     * should be excluded from this diff (since they belong to some other PR).  In order to do that,
     * Rush needs to know where to find the base branch for your PR.  This information cannot be
     * determined from Git alone, since the "pull request" feature is not a Git concept.  Ideally
     * Rush would use a vendor-specific protocol to query the information from GitHub, Azure DevOps, etc.
     * But to keep things simple, "rush change" simply assumes that your PR is against the "main" branch
     * of the Git remote indicated by the respository.url setting in rush.json.  If you are working in
     * a GitHub "fork" of the real repo, this setting will be different from the repository URL of your
     * your PR branch, and in this situation "rush change" will also automatically invoke "git fetch"
     * to retrieve the latest activity for the remote main branch.
     */
    "url": "https://github.com/Azure/azure-sdk-for-js"
  },
  /**
   * Event hooks are customized script actions that Rush executes when specific events occur
   */
  "eventHooks": {
    /**
     * The list of shell commands to run before the Rush installation starts
     */
    "preRushInstall": [
      // "common/scripts/pre-rush-install.js"
    ],
    /**
     * The list of shell commands to run after the Rush installation finishes
     */
    "postRushInstall": [],
    /**
     * The list of shell commands to run before the Rush build command starts
     */
    "preRushBuild": [],
    /**
     * The list of shell commands to run after the Rush build command finishes
     */
    "postRushBuild": []
  },
  /**
   * Installation variants allow you to maintain a parallel set of configuration files that can be
   * used to build the entire monorepo with an alternate set of dependencies.  For example, suppose
   * you upgrade all your projects to use a new release of an important framework, but during a transition period
   * you intend to maintain compability with the old release.  In this situation, you probably want your
   * CI validation to build the entire repo twice: once with the old release, and once with the new release.
   *
   * Rush "installation variants" correspond to sets of config files located under this folder:
   *
   *   common/config/rush/variants/<variant_name>
   *
   * The variant folder can contain an alternate common-versions.json file.  Its "preferredVersions" field can be used
   * to select older versions of dependencies (within a loose SemVer range specified in your package.json files).
   * To install a variant, run "rush install --variant <variant_name>".
   *
   * For more details and instructions, see this article:  https://rushjs.io/pages/advanced/installation_variants/
   */
  "variants": [
    // {
    //   /**
    //    * The folder name for this variant.
    //    */
    //   "variantName": "old-sdk",
    //
    //   /**
    //    * An informative description
    //    */
    //   "description": "Build this repo using the previous release of the SDK"
    // }
  ],
  /**
   * Rush can collect anonymous telemetry about everyday developer activity such as
   * success/failure of installs, builds, and other operations.  You can use this to identify
   * problems with your toolchain or Rush itself.  THIS TELEMETRY IS NOT SHARED WITH MICROSOFT.
   * It is written into JSON files in the common/temp folder.  It's up to you to write scripts
   * that read these JSON files and do something with them.  These scripts are typically registered
   * in the "eventHooks" section.
   */
  // "telemetryEnabled": false,
  /**
   * Allows creation of hotfix changes. This feature is experimental so it is disabled by default.
   */
  // "hotfixChangeEnabled": false,
  /**
   * (Required) This is the inventory of projects to be managed by Rush.
   *
   * Rush does not automatically scan for projects using wildcards, for a few reasons:
   * 1. Depth-first scans are expensive, particularly when tools need to repeatedly collect the list.
   * 2. On a caching CI machine, scans can accidentally pick up files left behind from a previous build.
   * 3. It's useful to have a centralized inventory of all projects and their important metadata.
   */
  "projects": [
    // {
    //   /**
    //    * The NPM package name of the project (must match package.json)
    //    */
    //   "packageName": "my-app",
    //
    //   /**
    //    * The path to the project folder, relative to the rush.json config file.
    //    */
    //   "projectFolder": "apps/my-app",
    //
    //   /**
    //    * An optional category for usage in the "browser-approved-packages.json"
    //    * and "nonbrowser-approved-packages.json" files.  The value must be one of the
    //    * strings from the "reviewCategories" defined above.
    //    */
    //   "reviewCategory": "production",
    //
    //   /**
    //    * A list of local projects that appear as devDependencies for this project, but cannot be
    //    * locally linked because it would create a cyclic dependency; instead, the last published
    //    * version will be installed in the Common folder.
    //    */
    //   "cyclicDependencyProjects": [
    //     // "my-toolchain"
    //   ],
    //
    //   /**
    //    * If true, then this project will be ignored by the "rush check" command.
    //    * The default value is false.
    //    */
    //   // "skipRushCheck": false,
    //
    //   /**
    //    * A flag indicating that changes to this project will be published to npm, which affects
    //    * the Rush change and publish workflows. The default value is false.
    //    * NOTE: "versionPolicyName" and "shouldPublish" are alternatives; you cannot specify them both.
    //    */
    //   // "shouldPublish": false,
    //
    //   /**
    //    * An optional version policy associated with the project.  Version policies are defined
    //    * in "version-policies.json" file.  See the "rush publish" documentation for more info.
    //    * NOTE: "versionPolicyName" and "shouldPublish" are alternatives; you cannot specify them both.
    //    */
    //   // "versionPolicyName": ""
    // },
    //
    {
      "packageName": "@azure/abort-controller",
      "projectFolder": "sdk/core/abort-controller",
      "versionPolicyName": "core"
    },
    {
      "packageName": "@azure/app-configuration",
      "projectFolder": "sdk/appconfiguration/app-configuration",
      "versionPolicyName": "client"
    },
    {
      "packageName": "@azure-rest/agrifood-farming",
      "projectFolder": "sdk/agrifood/agrifood-farming-rest",
      "versionPolicyName": "client"
    },
    {
      "packageName": "@azure-rest/purview-account",
      "projectFolder": "sdk/purview/purview-account-rest",
      "versionPolicyName": "client"
    },
    {
      "packageName": "@azure-rest/purview-administration",
      "projectFolder": "sdk/purview/purview-administration-rest",
      "versionPolicyName": "client"
    },
    {
      "packageName": "@azure-rest/purview-catalog",
      "projectFolder": "sdk/purview/purview-catalog-rest",
      "versionPolicyName": "client"
    },
    {
      "packageName": "@azure-rest/purview-scanning",
      "projectFolder": "sdk/purview/purview-scanning-rest",
      "versionPolicyName": "client"
    },
    {
      "packageName": "@azure-rest/ai-document-translator",
      "projectFolder": "sdk/documenttranslator/ai-document-translator-rest",
      "versionPolicyName": "client"
    },
    {
      "packageName": "@azure-rest/confidential-ledger",
      "projectFolder": "sdk/confidentialledger/confidential-ledger-rest",
      "versionPolicyName": "client"
    },
    {
      "packageName": "@azure/ai-anomaly-detector",
      "projectFolder": "sdk/anomalydetector/ai-anomaly-detector",
      "versionPolicyName": "client"
    },
    {
      "packageName": "@azure/ai-form-recognizer",
      "projectFolder": "sdk/formrecognizer/ai-form-recognizer",
      "versionPolicyName": "client"
    },
    {
      "packageName": "@azure/ai-text-analytics",
      "projectFolder": "sdk/textanalytics/ai-text-analytics",
      "versionPolicyName": "client"
    },
    {
      "packageName": "@azure/ai-metrics-advisor",
      "projectFolder": "sdk/metricsadvisor/ai-metrics-advisor",
      "versionPolicyName": "client"
    },
    {
      "packageName": "@azure/search-documents",
      "projectFolder": "sdk/search/search-documents",
      "versionPolicyName": "client"
    },
    {
      "packageName": "@azure/attestation",
      "projectFolder": "sdk/attestation/attestation",
      "versionPolicyName": "client"
    },
    {
      "packageName": "@azure/quantum-jobs",
      "projectFolder": "sdk/quantum/quantum-jobs",
      "versionPolicyName": "client"
    },
    {
      "packageName": "@azure/communication-chat",
      "projectFolder": "sdk/communication/communication-chat",
      "versionPolicyName": "client"
    },
    {
      "packageName": "@azure/communication-common",
      "projectFolder": "sdk/communication/communication-common",
      "versionPolicyName": "client"
    },
    {
      "packageName": "@azure/communication-identity",
      "projectFolder": "sdk/communication/communication-identity",
      "versionPolicyName": "client"
    },
    {
      "packageName": "@azure/communication-network-traversal",
      "projectFolder": "sdk/communication/communication-network-traversal",
      "versionPolicyName": "client"
    },
    {
      "packageName": "@azure/communication-phone-numbers",
      "projectFolder": "sdk/communication/communication-phone-numbers",
      "versionPolicyName": "client"
    },
    {
      "packageName": "@azure-tools/communication-short-codes",
      "projectFolder": "sdk/communication/communication-short-codes",
      "versionPolicyName": "client"
    },
    {
      "packageName": "@azure/communication-sms",
      "projectFolder": "sdk/communication/communication-sms",
      "versionPolicyName": "client"
    },
    {
      "packageName": "@azure/container-registry",
      "projectFolder": "sdk/containerregistry/container-registry",
      "versionPolicyName": "client"
    },
    {
      "packageName": "@azure/core-amqp",
      "projectFolder": "sdk/core/core-amqp",
      "versionPolicyName": "core"
    },
    {
      "packageName": "@azure-rest/core-client-lro",
      "projectFolder": "sdk/core/core-client-lro-rest",
      "versionPolicyName": "core"
    },
    {
      "packageName": "@azure-rest/core-client",
      "projectFolder": "sdk/core/core-client-rest",
      "versionPolicyName": "core"
    },
    {
      "packageName": "@azure-rest/core-client-paging",
      "projectFolder": "sdk/core/core-client-paging-rest",
      "versionPolicyName": "core"
    },
    {
      "packageName": "@azure/core-asynciterator-polyfill",
      "projectFolder": "sdk/core/core-asynciterator-polyfill",
      "versionPolicyName": "core"
    },
    {
      "packageName": "@azure/core-auth",
      "projectFolder": "sdk/core/core-auth",
      "versionPolicyName": "core"
    },
    {
      "packageName": "@azure/core-client",
      "projectFolder": "sdk/core/core-client",
      "versionPolicyName": "core"
    },
    {
      "packageName": "@azure/core-crypto",
      "projectFolder": "sdk/core/core-crypto",
      "versionPolicyName": "core"
    },
    {
      "packageName": "@azure/core-http",
      "projectFolder": "sdk/core/core-http",
      "versionPolicyName": "core"
    },
    {
      "packageName": "@azure/core-rest-pipeline",
      "projectFolder": "sdk/core/core-rest-pipeline",
      "versionPolicyName": "core"
    },
    {
      "packageName": "@azure/core-lro",
      "projectFolder": "sdk/core/core-lro",
      "versionPolicyName": "core"
    },
    {
      "packageName": "@azure/core-paging",
      "projectFolder": "sdk/core/core-paging",
      "versionPolicyName": "core"
    },
    {
      "packageName": "@azure/core-tracing",
      "projectFolder": "sdk/core/core-tracing",
      "versionPolicyName": "core"
    },
    {
      "packageName": "@azure/core-util",
      "projectFolder": "sdk/core/core-util",
      "versionPolicyName": "core"
    },
    {
      "packageName": "@azure/core-xml",
      "projectFolder": "sdk/core/core-xml",
      "versionPolicyName": "core"
    },
    {
      "packageName": "@azure/cosmos",
      "projectFolder": "sdk/cosmosdb/cosmos",
      "versionPolicyName": "client"
    },
    {
      "packageName": "@azure/monitor-opentelemetry-exporter",
      "projectFolder": "sdk/monitor/monitor-opentelemetry-exporter",
      "versionPolicyName": "client"
    },
    {
      "packageName": "@azure/monitor-query",
      "projectFolder": "sdk/monitor/monitor-query",
      "versionPolicyName": "client"
    },
    {
      "packageName": "@azure/dev-tool",
      "projectFolder": "common/tools/dev-tool",
      "versionPolicyName": "utility"
    },
    {
      "packageName": "@azure/eventgrid",
      "projectFolder": "sdk/eventgrid/eventgrid",
      "versionPolicyName": "client"
    },
    {
      "packageName": "@azure/event-hubs",
      "projectFolder": "sdk/eventhub/event-hubs",
      "versionPolicyName": "client"
    },
    {
      "packageName": "@azure/eventhubs-checkpointstore-blob",
      "projectFolder": "sdk/eventhub/eventhubs-checkpointstore-blob",
      "versionPolicyName": "client"
    },
    {
      "packageName": "@azure/eventhubs-checkpointstore-table",
      "projectFolder": "sdk/eventhub/eventhubs-checkpointstore-table",
      "versionPolicyName": "client"
    },
    {
      "packageName": "@azure/event-processor-host",
      "projectFolder": "sdk/eventhub/event-processor-host",
      "versionPolicyName": "client"
    },
    {
      "packageName": "@azure/mock-hub",
      "projectFolder": "sdk/eventhub/mock-hub",
      "versionPolicyName": "utility"
    },
    {
      "packageName": "@azure/identity",
      "projectFolder": "sdk/identity/identity",
      "versionPolicyName": "client"
    },
    {
      "packageName": "@azure/identity-vscode",
      "projectFolder": "sdk/identity/identity-vscode",
      "versionPolicyName": "client"
    },
    {
      "packageName": "@azure/identity-cache-persistence",
      "projectFolder": "sdk/identity/identity-cache-persistence",
      "versionPolicyName": "client"
    },
    {
      "packageName": "@azure/keyvault-common",
      "projectFolder": "sdk/keyvault/keyvault-common",
      "versionPolicyName": "utility"
    },
    {
      "packageName": "@azure/keyvault-admin",
      "projectFolder": "sdk/keyvault/keyvault-admin",
      "versionPolicyName": "client"
    },
    {
      "packageName": "@azure/keyvault-certificates",
      "projectFolder": "sdk/keyvault/keyvault-certificates",
      "versionPolicyName": "client"
    },
    {
      "packageName": "@azure/keyvault-keys",
      "projectFolder": "sdk/keyvault/keyvault-keys",
      "versionPolicyName": "client"
    },
    {
      "packageName": "@azure/keyvault-secrets",
      "projectFolder": "sdk/keyvault/keyvault-secrets",
      "versionPolicyName": "client"
    },
    {
      "packageName": "@azure/logger",
      "projectFolder": "sdk/core/logger",
      "versionPolicyName": "core"
    },
    {
      "packageName": "@azure/schema-registry",
      "projectFolder": "sdk/schemaregistry/schema-registry",
      "versionPolicyName": "client"
    },
    {
      "packageName": "@azure/schema-registry-avro",
      "projectFolder": "sdk/schemaregistry/schema-registry-avro",
      "versionPolicyName": "client"
    },
    {
      "packageName": "@azure/service-bus",
      "projectFolder": "sdk/servicebus/service-bus",
      "versionPolicyName": "client"
    },
    {
      "packageName": "@azure/storage-internal-avro",
      "projectFolder": "sdk/storage/storage-internal-avro",
      "versionPolicyName": "utility"
    },
    {
      "packageName": "@azure/storage-blob",
      "projectFolder": "sdk/storage/storage-blob",
      "versionPolicyName": "client"
    },
    {
      "packageName": "@azure/storage-blob-changefeed",
      "projectFolder": "sdk/storage/storage-blob-changefeed",
      "versionPolicyName": "client"
    },
    {
      "packageName": "@azure/storage-file-share",
      "projectFolder": "sdk/storage/storage-file-share",
      "versionPolicyName": "client"
    },
    {
      "packageName": "@azure/storage-file-datalake",
      "projectFolder": "sdk/storage/storage-file-datalake",
      "versionPolicyName": "client"
    },
    {
      "packageName": "@azure/storage-queue",
      "projectFolder": "sdk/storage/storage-queue",
      "versionPolicyName": "client"
    },
    {
      "packageName": "@azure/synapse-access-control",
      "projectFolder": "sdk/synapse/synapse-access-control",
      "versionPolicyName": "client"
    },
    {
      "packageName": "@azure-rest/synapse-access-control",
      "projectFolder": "sdk/synapse/synapse-access-control-rest",
      "versionPolicyName": "client"
    },
    {
      "packageName": "@azure/synapse-artifacts",
      "projectFolder": "sdk/synapse/synapse-artifacts",
      "versionPolicyName": "client"
    },
    {
      "packageName": "@azure/synapse-managed-private-endpoints",
      "projectFolder": "sdk/synapse/synapse-managed-private-endpoints",
      "versionPolicyName": "client"
    },
    {
      "packageName": "@azure/synapse-monitoring",
      "projectFolder": "sdk/synapse/synapse-monitoring",
      "versionPolicyName": "client"
    },
    {
      "packageName": "@azure/synapse-spark",
      "projectFolder": "sdk/synapse/synapse-spark",
      "versionPolicyName": "client"
    },
    {
      "packageName": "@azure/data-tables",
      "projectFolder": "sdk/tables/data-tables",
      "versionPolicyName": "client"
    },
    {
      "packageName": "@azure-tests/perf-data-tables",
      "projectFolder": "sdk/tables/perf-tests/data-tables",
      "versionPolicyName": "test"
    },
    {
      "packageName": "@azure/template",
      "projectFolder": "sdk/template/template",
      "versionPolicyName": "client"
    },
    {
      "packageName": "@azure-tools/testing-recorder-new",
      "projectFolder": "sdk/test-utils/testing-recorder-new",
      "versionPolicyName": "test"
    },
    {
      "packageName": "@azure/eslint-plugin-azure-sdk",
      "projectFolder": "common/tools/eslint-plugin-azure-sdk",
      "versionPolicyName": "utility"
    },
    {
      "packageName": "@azure-tools/test-recorder",
      "projectFolder": "sdk/test-utils/recorder",
      "versionPolicyName": "utility"
    },
    {
      "packageName": "@azure-tools/test-recorder-new",
      "projectFolder": "sdk/test-utils/recorder-new",
      "versionPolicyName": "utility"
    },
    {
      "packageName": "@azure/test-utils-perf",
      "projectFolder": "sdk/test-utils/perf",
      "versionPolicyName": "utility"
    },
    {
      "packageName": "@azure/test-utils",
      "projectFolder": "sdk/test-utils/test-utils",
      "versionPolicyName": "utility"
    },
    {
      "packageName": "@azure/digital-twins-core",
      "projectFolder": "sdk/digitaltwins/digital-twins-core",
      "versionPolicyName": "client"
    },
    {
      "packageName": "@azure/video-analyzer-edge",
      "projectFolder": "sdk/videoanalyzer/video-analyzer-edge",
      "versionPolicyName": "client"
    },
    {
      "packageName": "@azure/iot-modelsrepository",
      "projectFolder": "sdk/iot/iot-modelsrepository",
      "versionPolicyName": "client"
    },
    {
      "packageName": "@azure-tests/perf-ai-form-recognizer",
      "projectFolder": "sdk/formrecognizer/perf-tests/ai-form-recognizer",
      "versionPolicyName": "test"
    },
    {
      "packageName": "@azure-tests/perf-eventgrid",
      "projectFolder": "sdk/eventgrid/perf-tests/eventgrid",
      "versionPolicyName": "test"
    },
    {
      "packageName": "@azure-tests/perf-ai-text-analytics",
      "projectFolder": "sdk/textanalytics/perf-tests/text-analytics",
      "versionPolicyName": "test"
    },
    {
      "packageName": "@azure-tests/perf-storage-blob",
      "projectFolder": "sdk/storage/perf-tests/storage-blob",
      "versionPolicyName": "test"
    },
    {
      "packageName": "@azure-tests/perf-storage-file-share",
      "projectFolder": "sdk/storage/perf-tests/storage-file-share",
      "versionPolicyName": "test"
    },
    {
      "packageName": "@azure-tests/perf-storage-file-datalake",
      "projectFolder": "sdk/storage/perf-tests/storage-file-datalake",
      "versionPolicyName": "test"
    },
    {
      "packageName": "@azure-tests/perf-keyvault-keys",
      "projectFolder": "sdk/keyvault/perf-tests/keyvault-keys",
      "versionPolicyName": "test"
    },
    {
      "packageName": "@azure-tests/perf-keyvault-certificates",
      "projectFolder": "sdk/keyvault/perf-tests/keyvault-certificates",
      "versionPolicyName": "test"
    },
    {
      "packageName": "@azure-tests/perf-keyvault-secrets",
      "projectFolder": "sdk/keyvault/perf-tests/keyvault-secrets",
      "versionPolicyName": "test"
    },
    {
      "packageName": "@azure-tests/perf-identity",
      "projectFolder": "sdk/identity/perf-tests/identity",
      "versionPolicyName": "test"
    },
    {
      "packageName": "@azure-tests/perf-service-bus",
      "projectFolder": "sdk/servicebus/perf-tests/service-bus",
      "versionPolicyName": "test"
    },
    {
      "packageName": "@azure-tests/perf-event-hubs",
      "projectFolder": "sdk/eventhub/perf-tests/event-hubs",
      "versionPolicyName": "test"
    },
    {
      "packageName": "@azure/mixed-reality-authentication",
      "projectFolder": "sdk/mixedreality/mixed-reality-authentication",
      "versionPolicyName": "client"
    },
    {
      "packageName": "@azure/iot-device-update",
      "projectFolder": "sdk/deviceupdate/iot-device-update",
      "versionPolicyName": "client"
    },
    {
      "packageName": "@azure/web-pubsub",
      "projectFolder": "sdk/web-pubsub/web-pubsub",
      "versionPolicyName": "client"
    },
    {
      "packageName": "@azure/web-pubsub-express",
      "projectFolder": "sdk/web-pubsub/web-pubsub-express",
      "versionPolicyName": "client"
    },
    {
      "packageName": "@azure-tests/perf-search-documents",
      "projectFolder": "sdk/search/perf-tests/search-documents",
      "versionPolicyName": "test"
    },
    {
      "packageName": "@azure-tests/perf-ai-metrics-advisor",
      "projectFolder": "sdk/metricsadvisor/perf-tests/ai-metrics-advisor",
      "versionPolicyName": "test"
    },
    {
      "packageName": "@azure-tests/perf-container-registry",
      "projectFolder": "sdk/containerregistry/perf-tests/container-registry",
      "versionPolicyName": "test"
    },
    {
      "packageName": "@azure-tests/perf-core-rest-pipeline",
      "projectFolder": "sdk/core/perf-tests/core-rest-pipeline",
      "versionPolicyName": "test"
    },
    {
      "packageName": "@azure-tests/perf-app-configuration",
      "projectFolder": "sdk/appconfiguration/perf-tests/app-configuration",
      "versionPolicyName": "test"
    },
    {
      "packageName": "@azure-tests/perf-monitor-query",
      "projectFolder": "sdk/monitor/perf-tests/monitor-query",
      "versionPolicyName": "test"
    },
    {
      "packageName": "@azure/mixed-reality-remote-rendering",
      "projectFolder": "sdk/remoterendering/mixed-reality-remote-rendering",
      "versionPolicyName": "client"
    },
    {
      "packageName": "@azure/arm-network",
      "projectFolder": "sdk/network/arm-network",
      "versionPolicyName": "management"
    },
    {
      "packageName": "@azure/arm-compute",
      "projectFolder": "sdk/compute/arm-compute",
      "versionPolicyName": "management"
    },
    {
      "packageName": "@azure/arm-storage",
      "projectFolder": "sdk/storage/arm-storage",
      "versionPolicyName": "management"
    },
    {
      "packageName": "@azure/arm-resources",
      "projectFolder": "sdk/resources/arm-resources",
      "versionPolicyName": "management"
    },
    {
      "packageName": "@azure/arm-links",
      "projectFolder": "sdk/links/arm-links",
      "versionPolicyName": "management"
    },
    {
      "packageName": "@azure/arm-policy",
      "projectFolder": "sdk/policy/arm-policy",
      "versionPolicyName": "management"
    },
    {
      "packageName": "@azure/arm-locks",
      "projectFolder": "sdk/locks/arm-locks",
      "versionPolicyName": "management"
    },
    {
      "packageName": "@azure/arm-features",
      "projectFolder": "sdk/features/arm-features",
      "versionPolicyName": "management"
    },
    {
      "packageName": "@azure/arm-managedapplications",
      "projectFolder": "sdk/managedapplications/arm-managedapplications",
      "versionPolicyName": "management"
    },
    {
      "packageName": "@azure/arm-webpubsub",
      "projectFolder": "sdk/web-pubsub/arm-webpubsub",
      "versionPolicyName": "management"
    },
    {
      "packageName": "@azure/arm-keyvault",
      "projectFolder": "sdk/keyvault/arm-keyvault",
      "versionPolicyName": "management"
    },
    {
      "packageName": "@azure/arm-sql",
      "projectFolder": "sdk/sql/arm-sql",
      "versionPolicyName": "management"
    },
    {
      "packageName": "@azure/arm-appservice",
      "projectFolder": "sdk/appservice/arm-appservice",
      "versionPolicyName": "management"
    },
    {
      "packageName": "@azure/arm-resources-subscriptions",
      "projectFolder": "sdk/resources-subscriptions/arm-resources-subscriptions",
      "versionPolicyName": "management"
    },
    {
      "packageName": "@azure/arm-templatespecs",
      "projectFolder": "sdk/templatespecs/arm-templatespecs",
      "versionPolicyName": "management"
    },
    {
      "packageName": "@azure/arm-authorization",
      "projectFolder": "sdk/authorization/arm-authorization",
      "versionPolicyName": "management"
    },
    {
      "packageName": "@azure/arm-eventhub",
      "projectFolder": "sdk/eventhub/arm-eventhub",
      "versionPolicyName": "management"
    },
    {
      "packageName": "@azure/arm-purview",
      "projectFolder": "sdk/purview/arm-purview",
      "versionPolicyName": "management"
    },
    {
      "packageName": "@azure/arm-servicebus",
      "projectFolder": "sdk/servicebus/arm-servicebus",
      "versionPolicyName": "management"
    },
    {
      "packageName": "@azure/arm-apimanagement",
      "projectFolder": "sdk/apimanagement/arm-apimanagement",
      "versionPolicyName": "management"
    },
    {
      "packageName": "@azure/arm-rediscache",
      "projectFolder": "sdk/redis/arm-rediscache",
      "versionPolicyName": "management"
    },
    {
      "packageName": "@azure/arm-eventgrid",
      "projectFolder": "sdk/eventgrid/arm-eventgrid",
      "versionPolicyName": "management"
    },
    {
      "packageName": "@azure/arm-quota",
      "projectFolder": "sdk/quota/arm-quota",
      "versionPolicyName": "management"
    },
    {
      "packageName": "@azure/arm-extendedlocation",
      "projectFolder": "sdk/extendedlocation/arm-extendedlocation",
      "versionPolicyName": "management"
    },
    {
      "packageName": "@azure/arm-security",
      "projectFolder": "sdk/security/arm-security",
      "versionPolicyName": "management"
    },
    {
      "packageName": "@azure/arm-operationalinsights",
      "projectFolder": "sdk/operationalinsights/arm-operationalinsights",
      "versionPolicyName": "management"
    },
    {
      "packageName": "@azure/arm-postgresql",
      "projectFolder": "sdk/postgresql/arm-postgresql",
      "versionPolicyName": "management"
    },
    {
      "packageName": "@azure/arm-containerregistry",
      "projectFolder": "sdk/containerregistry/arm-containerregistry",
      "versionPolicyName": "management"
    },
    {
      "packageName": "@azure/arm-logic",
      "projectFolder": "sdk/logic/arm-logic",
      "versionPolicyName": "management"
    },
    {
      "packageName": "@azure/arm-recoveryservices",
      "projectFolder": "sdk/recoveryservices/arm-recoveryservices",
      "versionPolicyName": "management"
    },
    {
      "packageName": "@azure/arm-appplatform",
      "projectFolder": "sdk/appplatform/arm-appplatform",
      "versionPolicyName": "management"
    },
    {
      "packageName": "@azure/arm-containerservice",
      "projectFolder": "sdk/containerservice/arm-containerservice",
      "versionPolicyName": "management"
    },
    {
      "packageName": "@azure/arm-operations",
      "projectFolder": "sdk/operationsmanagement/arm-operations",
      "versionPolicyName": "management"
    },
    {
      "packageName": "@azure/arm-mediaservices",
      "projectFolder": "sdk/mediaservices/arm-mediaservices",
      "versionPolicyName": "management"
    },
    {
      "packageName": "@azure/arm-databricks",
      "projectFolder": "sdk/databricks/arm-databricks",
      "versionPolicyName": "management"
    },
    {
      "packageName": "@azure/arm-videoanalyzer",
      "projectFolder": "sdk/videoanalyzer/arm-videoanalyzer",
      "versionPolicyName": "management"
    },
    {
      "packageName": "@azure/arm-notificationhubs",
      "projectFolder": "sdk/notificationhubs/arm-notificationhubs",
      "versionPolicyName": "management"
    },
    {
      "packageName": "@azure/arm-streamanalytics",
      "projectFolder": "sdk/streamanalytics/arm-streamanalytics",
      "versionPolicyName": "management"
    },
    {
      "packageName": "@azure/arm-servicefabric",
      "projectFolder": "sdk/servicefabric/arm-servicefabric",
      "versionPolicyName": "management"
    },
    {
      "packageName": "@azure/arm-mysql",
      "projectFolder": "sdk/mysql/arm-mysql",
      "versionPolicyName": "management"
    },
    {
      "packageName": "@azure/arm-desktopvirtualization",
      "projectFolder": "sdk/desktopvirtualization/arm-desktopvirtualization",
      "versionPolicyName": "management"
    },
    {
      "packageName": "@azure/arm-datafactory",
      "projectFolder": "sdk/datafactory/arm-datafactory",
      "versionPolicyName": "management"
    },
    {
      "packageName": "@azure/arm-cdn",
      "projectFolder": "sdk/cdn/arm-cdn",
      "versionPolicyName": "management"
    },
    {
<<<<<<< HEAD
      "packageName": "@azure/arm-consumption",
      "projectFolder": "sdk/consumption/arm-consumption",
=======
      "packageName": "@azure/arm-cosmosdb",
      "projectFolder": "sdk/cosmosdb/arm-cosmosdb",
>>>>>>> 6da77a43
      "versionPolicyName": "management"
    }
  ]
}<|MERGE_RESOLUTION|>--- conflicted
+++ resolved
@@ -1077,13 +1077,13 @@
       "versionPolicyName": "management"
     },
     {
-<<<<<<< HEAD
+      "packageName": "@azure/arm-cosmosdb",
+      "projectFolder": "sdk/cosmosdb/arm-cosmosdb",
+      "versionPolicyName": "management"
+    },
+    {
       "packageName": "@azure/arm-consumption",
       "projectFolder": "sdk/consumption/arm-consumption",
-=======
-      "packageName": "@azure/arm-cosmosdb",
-      "projectFolder": "sdk/cosmosdb/arm-cosmosdb",
->>>>>>> 6da77a43
       "versionPolicyName": "management"
     }
   ]
