--- conflicted
+++ resolved
@@ -2339,40 +2339,39 @@
       "versionPolicyName": "management"
     },
     {
-<<<<<<< HEAD
+      "packageName": "@azure/arm-lambdatesthyperexecute",
+      "projectFolder": "sdk/lambdatesthyperexecute/arm-lambdatesthyperexecute",
+      "versionPolicyName": "management"
+    },
+    {
+      "packageName": "@azure/arm-dependencymap",
+      "projectFolder": "sdk/dependencymap/arm-dependencymap",
+      "versionPolicyName": "management"
+    },
+    {
+      "packageName": "@azure/arm-programmableconnectivity",
+      "projectFolder": "sdk/programmableconnectivity/arm-programmableconnectivity",
+      "versionPolicyName": "management"
+    },
+    {
+      "packageName": "@azure/arm-portalservicescopilot",
+      "projectFolder": "sdk/portalservices/arm-portalservicescopilot",
+      "versionPolicyName": "management"
+    },
+    {
+      "packageName": "@azure/arm-onlineexperimentation",
+      "projectFolder": "sdk/onlineexperimentation/arm-onlineexperimentation",
+      "versionPolicyName": "management"
+    },
+    {
+      "packageName": "@azure/arm-carbonoptimization",
+      "projectFolder": "sdk/carbonoptimization/arm-carbonoptimization",
+      "versionPolicyName": "management"
+    },
+    {
       "packageName": "@azure-rest/analytics-onlineexperimentation",
       "projectFolder": "sdk/onlineexperimentation/analytics-onlineexperimentation-rest",
       "versionPolicyName": "client"
-=======
-      "packageName": "@azure/arm-lambdatesthyperexecute",
-      "projectFolder": "sdk/lambdatesthyperexecute/arm-lambdatesthyperexecute",
-      "versionPolicyName": "management"
-    },
-    {
-      "packageName": "@azure/arm-dependencymap",
-      "projectFolder": "sdk/dependencymap/arm-dependencymap",
-      "versionPolicyName": "management"
-    },
-    {
-      "packageName": "@azure/arm-programmableconnectivity",
-      "projectFolder": "sdk/programmableconnectivity/arm-programmableconnectivity",
-      "versionPolicyName": "management"
-    },
-    {
-      "packageName": "@azure/arm-portalservicescopilot",
-      "projectFolder": "sdk/portalservices/arm-portalservicescopilot",
-      "versionPolicyName": "management"
-    },
-    {
-      "packageName": "@azure/arm-onlineexperimentation",
-      "projectFolder": "sdk/onlineexperimentation/arm-onlineexperimentation",
-      "versionPolicyName": "management"
-    },
-    {
-      "packageName": "@azure/arm-carbonoptimization",
-      "projectFolder": "sdk/carbonoptimization/arm-carbonoptimization",
-      "versionPolicyName": "management"
->>>>>>> eae9d342
     }
   ]
 }